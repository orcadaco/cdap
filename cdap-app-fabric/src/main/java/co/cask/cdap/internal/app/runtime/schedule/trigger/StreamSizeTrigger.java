/*
 * Copyright © 2017 Cask Data, Inc.
 *
 * Licensed under the Apache License, Version 2.0 (the "License"); you may not
 * use this file except in compliance with the License. You may obtain a copy of
 * the License at
 *
 * http://www.apache.org/licenses/LICENSE-2.0
 *
 * Unless required by applicable law or agreed to in writing, software
 * distributed under the License is distributed on an "AS IS" BASIS, WITHOUT
 * WARRANTIES OR CONDITIONS OF ANY KIND, either express or implied. See the
 * License for the specific language governing permissions and limitations under
 * the License.
 */

package co.cask.cdap.internal.app.runtime.schedule.trigger;

<<<<<<< HEAD
=======
import co.cask.cdap.api.schedule.TriggerInfo;
import co.cask.cdap.internal.app.runtime.ProgramOptionConstants;
import co.cask.cdap.internal.app.runtime.schedule.ProgramSchedule;
>>>>>>> 9a336e8b
import co.cask.cdap.proto.Notification;
import co.cask.cdap.proto.ProtoTrigger;
import co.cask.cdap.proto.id.StreamId;
import com.google.common.collect.ImmutableSet;
<<<<<<< HEAD

import java.util.List;
=======
import com.google.gson.Gson;
import com.google.gson.reflect.TypeToken;
import org.slf4j.Logger;
import org.slf4j.LoggerFactory;

import java.util.Collections;
import java.util.List;
import java.util.Map;
>>>>>>> 9a336e8b
import java.util.Set;

/**
 * A Trigger that schedules a ProgramSchedule, based on new data in a stream.
 */
public class StreamSizeTrigger extends ProtoTrigger.StreamSizeTrigger implements SatisfiableTrigger {
<<<<<<< HEAD
=======
  private static final Logger LOG =
    LoggerFactory.getLogger(co.cask.cdap.internal.app.runtime.schedule.trigger.StreamSizeTrigger.class);
  private static final Gson GSON = new Gson();
  private static final java.lang.reflect.Type STRING_STRING_MAP = new TypeToken<Map<String, String>>() { }.getType();
>>>>>>> 9a336e8b

  public StreamSizeTrigger(StreamId streamId, int triggerMB) {
    super(streamId, triggerMB);
  }

  @Override
<<<<<<< HEAD
  public boolean isSatisfied(List<Notification> notifications) {
=======
  public boolean isSatisfied(ProgramSchedule schedule, List<Notification> notifications) {
>>>>>>> 9a336e8b
    return true;
  }

  @Override
  public Set<String> getTriggerKeys() {
    return ImmutableSet.of();
  }
<<<<<<< HEAD
=======

  @Override
  public List<TriggerInfo> getTriggerInfos(TriggerInfoContext context) {
    for (Notification notification : context.getNotifications()) {
      if (notification.getNotificationType() != Notification.Type.STREAM_SIZE) {
        continue;
      }

      String userOverridesJson = notification.getProperties().get(ProgramOptionConstants.USER_OVERRIDES);
      if (userOverridesJson == null) {
        LOG.warn("The notification '{}' in the job of schedule '{}' does not contain property '{}'.",
                 notification, context.getSchedule(), ProgramOptionConstants.USER_OVERRIDES);
        continue;
      }

      Map<String, String> userOverrides = GSON.fromJson(userOverridesJson, STRING_STRING_MAP);
      try {
        long streamSize = Long.valueOf(userOverrides.get(ProgramOptionConstants.RUN_DATA_SIZE));
        long basePollingTime = Long.valueOf(userOverrides.get(ProgramOptionConstants.RUN_BASE_COUNT_TIME));
        long baseStreamSize = Long.valueOf(userOverrides.get(ProgramOptionConstants.RUN_BASE_COUNT_SIZE));
        TriggerInfo triggerInfo = new DefaultStreamSizeTriggerInfo(streamId.getNamespace(), streamId.getStream(),
                                                                   triggerMB, streamSize,
                                                                   basePollingTime, baseStreamSize);
        return Collections.singletonList(triggerInfo);
      } catch (NumberFormatException e) {
        LOG.warn("Failed to parse long value from notification '{}'", notification, e);
      }
    }
    return Collections.emptyList();
  }

  @Override
  public void updateLaunchArguments(ProgramSchedule schedule, List<Notification> notifications,
                                    Map<String, String> systemArgs, Map<String, String> userArgs) {
    for (Notification notification : notifications) {
      if (notification.getNotificationType() != Notification.Type.STREAM_SIZE) {
        continue;
      }

      String systemOverridesJson = notification.getProperties().get(ProgramOptionConstants.SYSTEM_OVERRIDES);
      String userOverridesJson = notification.getProperties().get(ProgramOptionConstants.USER_OVERRIDES);
      if (userOverridesJson == null || systemOverridesJson == null) {
        // Ignore the malformed notification
        continue;
      }

      systemArgs.putAll(GSON.<Map<String, String>>fromJson(systemOverridesJson, STRING_STRING_MAP));
      userArgs.putAll(GSON.<Map<String, String>>fromJson(userOverridesJson, STRING_STRING_MAP));
      return;
    }
  }
>>>>>>> 9a336e8b
}<|MERGE_RESOLUTION|>--- conflicted
+++ resolved
@@ -16,20 +16,13 @@
 
 package co.cask.cdap.internal.app.runtime.schedule.trigger;
 
-<<<<<<< HEAD
-=======
 import co.cask.cdap.api.schedule.TriggerInfo;
 import co.cask.cdap.internal.app.runtime.ProgramOptionConstants;
 import co.cask.cdap.internal.app.runtime.schedule.ProgramSchedule;
->>>>>>> 9a336e8b
 import co.cask.cdap.proto.Notification;
 import co.cask.cdap.proto.ProtoTrigger;
 import co.cask.cdap.proto.id.StreamId;
 import com.google.common.collect.ImmutableSet;
-<<<<<<< HEAD
-
-import java.util.List;
-=======
 import com.google.gson.Gson;
 import com.google.gson.reflect.TypeToken;
 import org.slf4j.Logger;
@@ -38,31 +31,23 @@
 import java.util.Collections;
 import java.util.List;
 import java.util.Map;
->>>>>>> 9a336e8b
 import java.util.Set;
 
 /**
  * A Trigger that schedules a ProgramSchedule, based on new data in a stream.
  */
 public class StreamSizeTrigger extends ProtoTrigger.StreamSizeTrigger implements SatisfiableTrigger {
-<<<<<<< HEAD
-=======
   private static final Logger LOG =
     LoggerFactory.getLogger(co.cask.cdap.internal.app.runtime.schedule.trigger.StreamSizeTrigger.class);
   private static final Gson GSON = new Gson();
   private static final java.lang.reflect.Type STRING_STRING_MAP = new TypeToken<Map<String, String>>() { }.getType();
->>>>>>> 9a336e8b
 
   public StreamSizeTrigger(StreamId streamId, int triggerMB) {
     super(streamId, triggerMB);
   }
 
   @Override
-<<<<<<< HEAD
-  public boolean isSatisfied(List<Notification> notifications) {
-=======
   public boolean isSatisfied(ProgramSchedule schedule, List<Notification> notifications) {
->>>>>>> 9a336e8b
     return true;
   }
 
@@ -70,8 +55,6 @@
   public Set<String> getTriggerKeys() {
     return ImmutableSet.of();
   }
-<<<<<<< HEAD
-=======
 
   @Override
   public List<TriggerInfo> getTriggerInfos(TriggerInfoContext context) {
@@ -123,5 +106,4 @@
       return;
     }
   }
->>>>>>> 9a336e8b
 }