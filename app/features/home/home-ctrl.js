/**
 * HomeCtrl
 */

angular.module(PKG.name+'.feature.home').controller('HomeCtrl',
function ($scope, $alert, MyDataSource) {

  $scope.apps = [];

  var dataSrc = new MyDataSource($scope);

  dataSrc.fetch({
    _cdap: 'GET /apps/'
  }, function(res) {

    $scope.apps = res;
<<<<<<< HEAD

=======
    console.log('Apps: ', $scope.apps);
>>>>>>> 9943a03a
  });

});<|MERGE_RESOLUTION|>--- conflicted
+++ resolved
@@ -14,11 +14,7 @@
   }, function(res) {
 
     $scope.apps = res;
-<<<<<<< HEAD
-
-=======
     console.log('Apps: ', $scope.apps);
->>>>>>> 9943a03a
   });
 
 });