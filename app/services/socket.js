--- conflicted
+++ resolved
@@ -15,11 +15,7 @@
     });
 
    */
-<<<<<<< HEAD
-  .factory('MyDataSource', function ($state, $log, $rootScope, mySocket, MYSOCKET_EVENT, MYAUTH_EVENT) {
-=======
   .factory('MyDataSource', function ($state, $log, caskWindowManager, mySocket, MYSOCKET_EVENT) {
->>>>>>> 6374c5c7
 
     var instances = {}; // keyed by scopeid
 
@@ -143,11 +139,7 @@
 
     this.prefix = '/_sock';
 
-<<<<<<< HEAD
-    this.$get = function (MYSOCKET_EVENT, MYAUTH_EVENT, myAuth, $rootScope, SockJS, $log) {
-=======
-    this.$get = function (MYSOCKET_EVENT, myAuth, $rootScope, SockJS, $log, MY_CONFIG) {
->>>>>>> 6374c5c7
+    this.$get = function (MYSOCKET_EVENT, myAuth, $rootScope, SockJS, $log, MY_CONFIG) {\
 
       var self = this,
           socket = null,
