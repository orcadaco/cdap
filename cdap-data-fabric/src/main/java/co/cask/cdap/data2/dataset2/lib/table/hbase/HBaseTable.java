--- conflicted
+++ resolved
@@ -66,38 +66,23 @@
   public static final String DELTA_WRITE = "d";
 
   private final HTable hTable;
-<<<<<<< HEAD
-  private final String hTableName;
+  private final String tableName;
   private final byte[] columnFamily;
   private final TransactionCodec txCodec;
-=======
-  private final String tableName;
->>>>>>> 4696e361
 
   private Transaction tx;
 
-  public HBaseTable(DatasetSpecification spec, Configuration hConf) throws IOException {
+  public HBaseTable(DatasetSpecification spec, Configuration hConf, HBaseTableUtil tableUtil) throws IOException {
     super(spec.getName(),
           ConflictDetection.valueOf(spec.getProperty("conflict.level", ConflictDetection.ROW.name())),
           HBaseTableAdmin.supportsReadlessIncrements(spec));
-
-<<<<<<< HEAD
-    HBaseTableUtil tableUtil = new HBaseTableUtilFactory().get();
     TableId tableId = TableId.from(spec.getName());
-    HTable hTable = tableUtil.getHTable(hConf, tableId);
-=======
-  public HBaseTable(String tableName, ConflictDetection level, Configuration hConf,
-                    HBaseTableUtil tableUtil, boolean enableReadlessIncrements) throws IOException {
-    super(tableName, level, enableReadlessIncrements);
-    this.tableName = tableName;
-    TableId tableId = TableId.from(tableName);
     HTable hTable = tableUtil.createHTable(hConf, tableId);
->>>>>>> 4696e361
     // todo: make configurable
     hTable.setWriteBufferSize(HBaseTableUtil.DEFAULT_WRITE_BUFFER_SIZE);
     hTable.setAutoFlush(false);
     this.hTable = hTable;
-    this.hTableName = Bytes.toStringBinary(hTable.getTableName());
+    this.tableName = Bytes.toStringBinary(hTable.getTableName());
     this.columnFamily = HBaseTableAdmin.getColumnFamily(spec);
     this.txCodec = new TransactionCodec();
   }
@@ -106,10 +91,6 @@
   public String toString() {
     return Objects.toStringHelper(this)
                   .add("hTable", hTable)
-<<<<<<< HEAD
-=======
-                  .add("tableName", tableName)
->>>>>>> 4696e361
                   .toString();
   }
 
