--- conflicted
+++ resolved
@@ -31,6 +31,7 @@
 import com.google.inject.Inject;
 import com.google.inject.name.Named;
 import org.apache.hadoop.conf.Configuration;
+import org.apache.hadoop.hive.conf.HiveConf;
 import org.apache.hive.service.cli.HiveSQLException;
 import org.apache.hive.service.cli.OperationHandle;
 import org.apache.hive.service.cli.OperationState;
@@ -61,17 +62,11 @@
 
   @Inject
   protected HiveCDH4ExploreService(TransactionSystemClient txClient, DatasetFramework datasetFramework,
-<<<<<<< HEAD
                                    CConfiguration cConf, Configuration hConf, HiveConf hiveConf,
                                    StreamAdmin streamAdmin,
                                    @Named(Constants.Explore.PREVIEWS_DIR_NAME) File previewsDir,
                                    StoreFactory storeFactory) {
     super(txClient, datasetFramework, cConf, hConf, hiveConf, previewsDir, streamAdmin, storeFactory);
-=======
-                                   CConfiguration cConf, Configuration hConf, StreamAdmin streamAdmin,
-                                   @Named(Constants.Explore.PREVIEWS_DIR_NAME) File previewsDir) {
-    super(txClient, datasetFramework, cConf, hConf, previewsDir, streamAdmin);
->>>>>>> 84f0b190
     System.setProperty("hive.server2.blocking.query", "false");
     if (cConf.getBoolean(Constants.Explore.WRITES_ENABLED)) {
       LOG.warn("Writing to datasets through Hive is not supported in CDH4.x, overriding {} setting to false.",
