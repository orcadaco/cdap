package com.continuuity.gateway.router;

<<<<<<< HEAD

=======
>>>>>>> 565ede14
import com.continuuity.common.discovery.EndpointStrategy;
import com.continuuity.common.discovery.RandomEndpointStrategy;
import com.continuuity.common.discovery.TimeLimitEndpointStrategy;
import com.continuuity.common.utils.Networks;
import com.google.common.base.Objects;
import com.google.common.base.Supplier;
import com.google.common.cache.CacheBuilder;
import com.google.common.cache.CacheLoader;
import com.google.common.cache.LoadingCache;
import com.google.common.collect.ImmutableMap;
import com.google.inject.Inject;
import org.apache.twill.discovery.Discoverable;
import org.apache.twill.discovery.DiscoveryServiceClient;
import org.slf4j.Logger;
import org.slf4j.LoggerFactory;
import java.io.UnsupportedEncodingException;
import java.util.Map;
import java.util.concurrent.ExecutionException;
import java.util.concurrent.TimeUnit;
import java.util.concurrent.atomic.AtomicReference;

/**
 * Port -> service lookup.
 */
public class RouterServiceLookup {
  private static final Logger LOG = LoggerFactory.getLogger(RouterServiceLookup.class);
  private static final String DEFAULT_SERVICE_NAME = "default";

  private final AtomicReference<Map<Integer, String>> serviceMapRef =
    new AtomicReference<Map<Integer, String>>(ImmutableMap.<Integer, String>of());

  private final DiscoveryServiceClient discoveryServiceClient;
  private final LoadingCache<CacheKey, EndpointStrategy> discoverableCache;

  @Inject
  public RouterServiceLookup(DiscoveryServiceClient discoveryServiceClient) {
    this.discoveryServiceClient = discoveryServiceClient;

    this.discoverableCache = CacheBuilder.newBuilder()
      .expireAfterAccess(1, TimeUnit.HOURS)
      .build(new CacheLoader<CacheKey, EndpointStrategy>() {
        @Override
        public EndpointStrategy load(CacheKey key) throws Exception {
          return loadCache(key);
        }
      });
  }

  /**
   * Lookup service name given port.
   *
   * @param port port to lookup.
   * @return service name based on port.
   */
  public String getService(int port) {
    return serviceMapRef.get().get(port);
  }

  /**
   * @return the port to service name map for all services.
   */
  public Map<Integer, String> getServiceMap() {
    return ImmutableMap.copyOf(serviceMapRef.get());
  }

  /**
<<<<<<< HEAD
     * Returns the discoverable mapped to the given port.
     *
     * @param port port to lookup.
     * @param hostHeaderSupplier supplies the header information for the lookup.
     * @return discoverable based on port and host header.
     */
  public Discoverable getDiscoverable(int port, Supplier<HeaderInfo> hostHeaderSupplier)
=======
   * Returns the discoverable mapped to the given port.
   *
   * @param port port to lookup.
   * @param hostHeaderSupplier supplies the header information for the lookup.
   * @return discoverable based on port and host header.
   */
  public Discoverable getDiscoverable(int port, Supplier<HeaderDecoder.HeaderInfo> hostHeaderSupplier)
>>>>>>> 565ede14
    throws Exception {
    final String service = serviceMapRef.get().get(port);
    if (service == null) {
      LOG.debug("No service found for port {}", port);
      return null;
    }

    HeaderInfo headerInfo = hostHeaderSupplier.get();
    if (headerInfo == null) {
      LOG.debug("Cannot find host header for service {} on port {}", service, port);
      return null;
    }

    try {
      String path = headerInfo.getPath();
      String method = headerInfo.getMethod();
      String destService = RouterPathLookup.getRoutingPath(path, method);
      CacheKey cacheKey;
      if (destService != null) {
        cacheKey = new CacheKey(destService, headerInfo);
        LOG.trace("Request was routed from {} to: {}", path, destService);
      } else {
        cacheKey = new CacheKey(service, headerInfo);
        LOG.trace("Request was routed from {} to: {}", path, service);
      }
      Discoverable discoverable = discoverableCache.get(cacheKey).pick();
      if (discoverable == null) {
        // Looks like the service is no longer running.
        LOG.debug("Invalidating cache for service {} on port {}", service, port);
        discoverableCache.invalidate(cacheKey);
      }
      return discoverable;
    } catch (ExecutionException e) {
      return null;
    }
  }

  public void updateServiceMap(Map<Integer, String> serviceMap) {
    serviceMapRef.set(serviceMap);
  }

  private EndpointStrategy loadCache(CacheKey cacheKey) throws Exception {
    EndpointStrategy endpointStrategy;
    String service = cacheKey.getService();
    if (service.contains("$HOST")) {
      // Route URLs to host in the header.
      endpointStrategy = discoverService(cacheKey);

      if (endpointStrategy.pick() == null) {
        // Now try default, this matches any host / any port in the host header.
        endpointStrategy = discoverDefaultService(cacheKey);
      }
    } else {
      endpointStrategy = discover(service);
    }

    if (endpointStrategy.pick() == null) {
      String message = String.format("No discoverable endpoints found for service %s", cacheKey);
      LOG.error(message);
      throw new Exception(message);
    }

    return endpointStrategy;
  }

  private EndpointStrategy discoverService(CacheKey key)
    throws UnsupportedEncodingException, ExecutionException {
    // First try with path routing
    String lookupService = genLookupName(key.getService(), key.getHostHeaader(), key.getFirstPathPart());
    EndpointStrategy endpointStrategy = discover(lookupService);

    if (endpointStrategy.pick() == null) {
      // Try without path routing
      lookupService = genLookupName(key.getService(), key.getHostHeaader());
      endpointStrategy = discover(lookupService);
    }

    return endpointStrategy;
  }

  private EndpointStrategy discoverDefaultService(CacheKey key)
    throws UnsupportedEncodingException, ExecutionException {
    // Try only path routing
    String lookupService = genLookupName(key.getService(), DEFAULT_SERVICE_NAME, key.getFirstPathPart());
    return discover(lookupService);
  }

  private EndpointStrategy discover(String discoverName) throws ExecutionException {
    LOG.debug("Looking up service name {}", discoverName);

    EndpointStrategy endpointStrategy = new RandomEndpointStrategy(discoveryServiceClient.discover(discoverName));
    if (new TimeLimitEndpointStrategy(endpointStrategy, 300L, TimeUnit.MILLISECONDS).pick() == null) {
      LOG.debug("Discoverable endpoint {} not found", discoverName);
    }
    return endpointStrategy;
  }

  private String genLookupName(String service, String host) throws UnsupportedEncodingException {
    String normalizedHost = Networks.normalizeWebappDiscoveryName(host);
    return service.replace("$HOST", normalizedHost);
  }

  private String genLookupName(String service, String host, String firstPathPart) throws UnsupportedEncodingException {
    String normalizedHost = Networks.normalizeWebappDiscoveryName(host + firstPathPart);
    return service.replace("$HOST", normalizedHost);
  }

  private static final class CacheKey {
    private final String service;
    private final String hostHeaader;
    private final String firstPathPart;

    private CacheKey(String service, HeaderInfo headerInfo) {
      this.service = service;
      this.hostHeaader = headerInfo.getHost();

      String path = headerInfo.getPath().replaceAll("/+", "/");
      int ind = path.indexOf('/', 1);
      this.firstPathPart = ind == -1 ? path : path.substring(0, ind);
    }

    public String getService() {
      return service;
    }

    public String getHostHeaader() {
      return hostHeaader;
    }

    public String getFirstPathPart() {
      return firstPathPart;
    }

    @SuppressWarnings("RedundantIfStatement")
    @Override
    public boolean equals(Object o) {
      if (this == o) {
        return true;
      }
      if (o == null || getClass() != o.getClass()) {
        return false;
      }

      CacheKey cacheKey = (CacheKey) o;

      if (firstPathPart != null ? !firstPathPart.equals(cacheKey.firstPathPart) : cacheKey.firstPathPart != null) {
        return false;
      }
      if (hostHeaader != null ? !hostHeaader.equals(cacheKey.hostHeaader) : cacheKey.hostHeaader != null) {
        return false;
      }
      if (service != null ? !service.equals(cacheKey.service) : cacheKey.service != null) {
        return false;
      }

      return true;
    }

    @Override
    public int hashCode() {
      int result = service != null ? service.hashCode() : 0;
      result = 31 * result + (hostHeaader != null ? hostHeaader.hashCode() : 0);
      result = 31 * result + (firstPathPart != null ? firstPathPart.hashCode() : 0);
      return result;
    }

    @Override
    public String toString() {
      return Objects.toStringHelper(this)
        .add("service", service)
        .add("hostHeaader", hostHeaader)
        .add("firstPathPart", firstPathPart)
        .toString();
    }
  }
}<|MERGE_RESOLUTION|>--- conflicted
+++ resolved
@@ -1,9 +1,5 @@
 package com.continuuity.gateway.router;
 
-<<<<<<< HEAD
-
-=======
->>>>>>> 565ede14
 import com.continuuity.common.discovery.EndpointStrategy;
 import com.continuuity.common.discovery.RandomEndpointStrategy;
 import com.continuuity.common.discovery.TimeLimitEndpointStrategy;
@@ -70,7 +66,6 @@
   }
 
   /**
-<<<<<<< HEAD
      * Returns the discoverable mapped to the given port.
      *
      * @param port port to lookup.
@@ -78,15 +73,6 @@
      * @return discoverable based on port and host header.
      */
   public Discoverable getDiscoverable(int port, Supplier<HeaderInfo> hostHeaderSupplier)
-=======
-   * Returns the discoverable mapped to the given port.
-   *
-   * @param port port to lookup.
-   * @param hostHeaderSupplier supplies the header information for the lookup.
-   * @return discoverable based on port and host header.
-   */
-  public Discoverable getDiscoverable(int port, Supplier<HeaderDecoder.HeaderInfo> hostHeaderSupplier)
->>>>>>> 565ede14
     throws Exception {
     final String service = serviceMapRef.get().get(port);
     if (service == null) {
