--- conflicted
+++ resolved
@@ -4,9 +4,9 @@
 import com.continuuity.common.utils.ImmutablePair;
 import com.google.common.collect.ImmutableList;
 import com.google.common.collect.ImmutableMap;
-import java.util.HashMap;
 import org.jboss.netty.handler.codec.http.HttpMethod;
 
+import java.util.HashMap;
 import java.util.List;
 import java.util.Map;
 import java.util.regex.Matcher;
@@ -41,25 +41,6 @@
                                                                                      "PUT", HttpMethod.PUT,
                                                                                      "POST", HttpMethod.POST);
 
-<<<<<<< HEAD
-  private static final Map<ImmutablePair<List<HttpMethod>, Pattern>, String> ROUTING_MAP = ImmutableMap.of(
-    new ImmutablePair<List<HttpMethod>, Pattern>(ImmutableList.of(HttpMethod.GET),
-                                                 Pattern.compile(STATUS_PATH)),
-                                                 Constants.Service.APP_FABRIC_HTTP,
-    new ImmutablePair<List<HttpMethod>, Pattern>(ImmutableList.of(HttpMethod.POST, HttpMethod.PUT),
-                                                 Pattern.compile(DEPLOY_PATH)),
-                                                 Constants.Service.APP_FABRIC_HTTP,
-    new ImmutablePair<List<HttpMethod>, Pattern>(ImmutableList.of(HttpMethod.GET),
-                                                 Pattern.compile(DEPLOY_STATUS_PATH)),
-                                                 Constants.Service.APP_FABRIC_HTTP,
-    new ImmutablePair<List<HttpMethod>, Pattern>(ImmutableList.of(HttpMethod.GET, HttpMethod.POST, HttpMethod.PUT),
-                                                 Pattern.compile(METRICS_PATH)),
-                                                 Constants.Service.METRICS,
-    new ImmutablePair<List<HttpMethod>, Pattern>(ImmutableList.of(HttpMethod.GET),
-                                                 Pattern.compile(LOGHANDLER_PATH)),
-                                                 Constants.Service.METRICS
-  );
-=======
   private static Map<ImmutablePair<List<HttpMethod>, Pattern>, String> ROUTING_MAP = null;
 
   public static void init() {
@@ -86,11 +67,13 @@
       ROUTING_MAP.put(new ImmutablePair<List<HttpMethod>, Pattern>(
               ImmutableList.of(HttpMethod.GET, HttpMethod.POST, HttpMethod.PUT),
               Pattern.compile(METRICS_PATH)),
-          Constants.Service.APP_FABRIC_HTTP);
+          Constants.Service.METRICS);
+      ROUTING_MAP.put(new ImmutablePair<List<HttpMethod>, Pattern>(
+              ImmutableList.of(HttpMethod.GET),
+              Pattern.compile(LOGHANDLER_PATH)),
+          Constants.Service.METRICS);
     }
   }
->>>>>>> 958df4a2
-
 
   public static String getRoutingPath(String requestPath, String method){
 
