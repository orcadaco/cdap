/*
 * Copyright 2014 Cask, Inc.
 *
 * Licensed under the Apache License, Version 2.0 (the "License"); you may not
 * use this file except in compliance with the License. You may obtain a copy of
 * the License at
 *
 * http://www.apache.org/licenses/LICENSE-2.0
 *
 * Unless required by applicable law or agreed to in writing, software
 * distributed under the License is distributed on an "AS IS" BASIS, WITHOUT
 * WARRANTIES OR CONDITIONS OF ANY KIND, either express or implied. See the
 * License for the specific language governing permissions and limitations under
 * the License.
 */

package co.cask.cdap.internal.app.runtime.procedure;

import co.cask.cdap.api.procedure.ProcedureSpecification;
import co.cask.cdap.app.ApplicationSpecification;
import co.cask.cdap.app.program.Program;
import co.cask.cdap.app.runtime.Arguments;
import co.cask.cdap.app.runtime.ProgramController;
import co.cask.cdap.app.runtime.ProgramOptions;
import co.cask.cdap.app.runtime.ProgramRunner;
import co.cask.cdap.common.conf.CConfiguration;
import co.cask.cdap.common.conf.Constants;
import co.cask.cdap.common.logging.common.LogWriter;
import co.cask.cdap.common.logging.logback.CAppender;
import co.cask.cdap.common.metrics.MetricsCollectionService;
import co.cask.cdap.common.metrics.MetricsCollector;
import co.cask.cdap.data2.dataset2.DatasetFramework;
import co.cask.cdap.internal.app.runtime.AbstractProgramController;
import co.cask.cdap.internal.app.runtime.DataFabricFacadeFactory;
import co.cask.cdap.internal.app.runtime.ProgramOptionConstants;
import co.cask.cdap.internal.app.runtime.ProgramServiceDiscovery;
import co.cask.cdap.proto.ProgramType;
import com.google.common.base.Preconditions;
import com.google.common.base.Throwables;
import com.google.common.collect.ImmutableSet;
import com.google.common.util.concurrent.ThreadFactoryBuilder;
import com.google.inject.Inject;
import com.google.inject.name.Named;
import org.apache.twill.api.RunId;
import org.apache.twill.api.ServiceAnnouncer;
import org.apache.twill.common.Cancellable;
import org.apache.twill.discovery.DiscoveryServiceClient;
import org.apache.twill.internal.RunIds;
import org.jboss.netty.bootstrap.ServerBootstrap;
import org.jboss.netty.channel.Channel;
import org.jboss.netty.channel.group.ChannelGroup;
import org.jboss.netty.channel.group.DefaultChannelGroup;
import org.jboss.netty.channel.socket.nio.NioServerSocketChannelFactory;
import org.jboss.netty.handler.execution.ExecutionHandler;
import org.jboss.netty.handler.execution.OrderedMemoryAwareThreadPoolExecutor;
import org.slf4j.Logger;
import org.slf4j.LoggerFactory;

import java.net.InetAddress;
import java.net.InetSocketAddress;
import java.util.concurrent.Executor;
import java.util.concurrent.Executors;
import java.util.concurrent.ThreadFactory;
import java.util.concurrent.ThreadPoolExecutor;
import java.util.concurrent.TimeUnit;
import java.util.concurrent.atomic.AtomicLong;

/**
 *
 */
public final class ProcedureProgramRunner implements ProgramRunner {

  private static final Logger LOG = LoggerFactory.getLogger(ProcedureProgramRunner.class);

  private static final int MAX_IO_THREADS = 5;
  private static final int MAX_HANDLER_THREADS = 100;
  private static final int CLOSE_CHANNEL_TIMEOUT = 5;

  private final DataFabricFacadeFactory dataFabricFacadeFactory;
  private final ServiceAnnouncer serviceAnnouncer;
  private final InetAddress hostname;
  private final MetricsCollectionService metricsCollectionService;
  private final ProgramServiceDiscovery serviceDiscovery;
<<<<<<< HEAD
  private final DiscoveryServiceClient discoveryServiceClient;
=======
  private final DatasetFramework dsFramework;
  private final CConfiguration conf;
>>>>>>> 6e186d48

  private ProcedureHandlerMethodFactory handlerMethodFactory;

  private ExecutionHandler executionHandler;
  private ServerBootstrap bootstrap;
  private ChannelGroup channelGroup;
  private BasicProcedureContext procedureContext;

  @Inject
  public ProcedureProgramRunner(DataFabricFacadeFactory dataFabricFacadeFactory, ServiceAnnouncer serviceAnnouncer,
                                @Named(Constants.AppFabric.SERVER_ADDRESS) InetAddress hostname,
                                MetricsCollectionService metricsCollectionService,
                                ProgramServiceDiscovery serviceDiscovery,
<<<<<<< HEAD
                                DiscoveryServiceClient discoveryServiceClient) {
=======
                                DatasetFramework dsFramework, CConfiguration conf) {
>>>>>>> 6e186d48
    this.dataFabricFacadeFactory = dataFabricFacadeFactory;
    this.serviceAnnouncer = serviceAnnouncer;
    this.hostname = hostname;
    this.metricsCollectionService = metricsCollectionService;
    this.serviceDiscovery = serviceDiscovery;
<<<<<<< HEAD
    this.discoveryServiceClient = discoveryServiceClient;
=======
    this.dsFramework = dsFramework;
    this.conf = conf;
>>>>>>> 6e186d48
  }

  @Inject(optional = true)
  void setLogWriter(LogWriter logWriter) {
    CAppender.logWriter = logWriter;
  }

  private BasicProcedureContextFactory createContextFactory(Program program, RunId runId, int instanceId, int count,
                                                            Arguments userArgs, ProcedureSpecification procedureSpec,
                                                            ProgramServiceDiscovery serviceDiscovery,
                                                            DiscoveryServiceClient discoveryServiceClient) {

    return new BasicProcedureContextFactory(program, runId, instanceId, count, userArgs,
                                            procedureSpec, metricsCollectionService, serviceDiscovery,
<<<<<<< HEAD
                                            discoveryServiceClient);
=======
                                            dsFramework, conf);
>>>>>>> 6e186d48
  }

  @Override
  public ProgramController run(Program program, ProgramOptions options) {
    try {
      // Extract and verify parameters
      ApplicationSpecification appSpec = program.getSpecification();
      Preconditions.checkNotNull(appSpec, "Missing application specification.");

      ProgramType processorType = program.getType();
      Preconditions.checkNotNull(processorType, "Missing processor type.");
      Preconditions.checkArgument(processorType == ProgramType.PROCEDURE, "Only PROCEDURE process type is supported.");

      ProcedureSpecification procedureSpec = appSpec.getProcedures().get(program.getName());
      Preconditions.checkNotNull(procedureSpec, "Missing ProcedureSpecification for %s", program.getName());

      int instanceId = Integer.parseInt(options.getArguments().getOption(ProgramOptionConstants.INSTANCE_ID, "0"));

      int instanceCount = appSpec.getProcedures().get(program.getName()).getInstances();
      Preconditions.checkArgument(instanceCount > 0, "Invalid or missing instance count");

      RunId runId = RunIds.generate();

      BasicProcedureContextFactory contextFactory = createContextFactory(program, runId, instanceId, instanceCount,
                                                                         options.getUserArguments(), procedureSpec,
                                                                         serviceDiscovery, discoveryServiceClient);

      // TODO: A dummy context for getting the cmetrics. We should initialize the dataset here and pass it to
      // HandlerMethodFactory.
      procedureContext = new BasicProcedureContext(program, runId, instanceId, instanceCount,
                                                   ImmutableSet.<String>of(),
                                                   options.getUserArguments(), procedureSpec, metricsCollectionService,
<<<<<<< HEAD
                                                   serviceDiscovery, discoveryServiceClient);
=======
                                                   serviceDiscovery, dsFramework, conf);
>>>>>>> 6e186d48

      handlerMethodFactory = new ProcedureHandlerMethodFactory(program, dataFabricFacadeFactory, contextFactory);
      handlerMethodFactory.startAndWait();

      channelGroup = new DefaultChannelGroup();
      executionHandler = createExecutionHandler();
      bootstrap = createBootstrap(program, executionHandler, handlerMethodFactory,
                                  procedureContext.getProgramMetrics(), channelGroup);

      // TODO: Might need better way to get the host name
      Channel serverChannel = bootstrap.bind(new InetSocketAddress(hostname, 0));

      channelGroup.add(serverChannel);

      LOG.info(String.format("Procedure server started for %s.%s listening on %s",
                             program.getApplicationId(), program.getName(), serverChannel.getLocalAddress()));

      int servicePort = ((InetSocketAddress) serverChannel.getLocalAddress()).getPort();
      return new ProcedureProgramController(program, runId,
                                            serviceAnnouncer.announce(getServiceName(program), servicePort));
    } catch (Exception e) {
      throw Throwables.propagate(e);
    }
  }

  private ServerBootstrap createBootstrap(Program program, ExecutionHandler executionHandler,
                                          HandlerMethodFactory handlerMethodFactory,
                                          MetricsCollector metrics,
                                          ChannelGroup channelGroup) {
    // Single thread for boss thread
    Executor bossExecutor = Executors.newSingleThreadExecutor(
      new ThreadFactoryBuilder()
        .setDaemon(true)
        .setNameFormat("procedure-boss-" + program.getName() + "-%d")
        .build());

    // Worker threads pool
    Executor workerExecutor = Executors.newCachedThreadPool(
        new ThreadFactoryBuilder()
        .setDaemon(true)
        .setNameFormat("procedure-worker-" + program.getAccountId() + "-%d")
        .build());

    ServerBootstrap bootstrap = new ServerBootstrap(
                                    new NioServerSocketChannelFactory(bossExecutor,
                                                                      workerExecutor, MAX_IO_THREADS));

    bootstrap.setPipelineFactory(new ProcedurePipelineFactory(executionHandler, handlerMethodFactory,
                                                              metrics, channelGroup));

    return bootstrap;
  }

  private ExecutionHandler createExecutionHandler() {
    ThreadFactory threadFactory = new ThreadFactory() {
      private final ThreadGroup threadGroup = new ThreadGroup("procedure-thread");
      private final AtomicLong count = new AtomicLong(0);

      @Override
      public Thread newThread(Runnable r) {
        Thread t = new Thread(threadGroup, r, String.format("procedure-executor-%d", count.getAndIncrement()));
        t.setDaemon(true);
        return t;
      }
    };

    // Thread pool of max size = MAX_HANDLER_THREADS and will reject new tasks by throwing exceptions
    // The pipeline should have handler to catch the exception and response with status 503.
    ThreadPoolExecutor threadPoolExecutor =
      new OrderedMemoryAwareThreadPoolExecutor(MAX_HANDLER_THREADS, 0, 0, 60L, TimeUnit.SECONDS,
                                               threadFactory);
    threadPoolExecutor.setRejectedExecutionHandler(new ThreadPoolExecutor.AbortPolicy());
    return new ExecutionHandler(threadPoolExecutor);
  }

  private String getServiceName(Program program) {
    return String.format("procedure.%s.%s.%s",
                         program.getAccountId(), program.getApplicationId(), program.getName());
  }

  private final class ProcedureProgramController extends AbstractProgramController {

    private final Cancellable cancellable;

    ProcedureProgramController(Program program, RunId runId, Cancellable cancellable) {
      super(program.getName(), runId);
      this.cancellable = cancellable;
      started();
    }

    @Override
    protected void doSuspend() throws Exception {
      // No-op
    }

    @Override
    protected void doResume() throws Exception {
      // No-op
    }

    @Override
    protected void doStop() throws Exception {
      LOG.info("Stopping procedure: " + procedureContext);
      cancellable.cancel();
      try {
        if (!channelGroup.close().await(CLOSE_CHANNEL_TIMEOUT, TimeUnit.SECONDS)) {
          LOG.warn("Timeout when closing all channels.");
        }
      } finally {
        bootstrap.releaseExternalResources();
        executionHandler.releaseExternalResources();
      }
      handlerMethodFactory.stopAndWait();

      LOG.info("Procedure stopped: " + procedureContext);
    }

    @Override
    protected void doCommand(String name, Object value) throws Exception {
      // Changing instances in single node is not supported.
      if (!ProgramOptionConstants.INSTANCES.equals(name) || !(value instanceof Integer)) {
        return;
      }
      LOG.info("Setting procedure instance in procedure program runner.");
      procedureContext.setInstanceCount((Integer) value);
   }
  }
}<|MERGE_RESOLUTION|>--- conflicted
+++ resolved
@@ -81,12 +81,9 @@
   private final InetAddress hostname;
   private final MetricsCollectionService metricsCollectionService;
   private final ProgramServiceDiscovery serviceDiscovery;
-<<<<<<< HEAD
   private final DiscoveryServiceClient discoveryServiceClient;
-=======
   private final DatasetFramework dsFramework;
   private final CConfiguration conf;
->>>>>>> 6e186d48
 
   private ProcedureHandlerMethodFactory handlerMethodFactory;
 
@@ -100,22 +97,16 @@
                                 @Named(Constants.AppFabric.SERVER_ADDRESS) InetAddress hostname,
                                 MetricsCollectionService metricsCollectionService,
                                 ProgramServiceDiscovery serviceDiscovery,
-<<<<<<< HEAD
-                                DiscoveryServiceClient discoveryServiceClient) {
-=======
+                                DiscoveryServiceClient discoveryServiceClient,
                                 DatasetFramework dsFramework, CConfiguration conf) {
->>>>>>> 6e186d48
     this.dataFabricFacadeFactory = dataFabricFacadeFactory;
     this.serviceAnnouncer = serviceAnnouncer;
     this.hostname = hostname;
     this.metricsCollectionService = metricsCollectionService;
     this.serviceDiscovery = serviceDiscovery;
-<<<<<<< HEAD
     this.discoveryServiceClient = discoveryServiceClient;
-=======
     this.dsFramework = dsFramework;
     this.conf = conf;
->>>>>>> 6e186d48
   }
 
   @Inject(optional = true)
@@ -130,11 +121,7 @@
 
     return new BasicProcedureContextFactory(program, runId, instanceId, count, userArgs,
                                             procedureSpec, metricsCollectionService, serviceDiscovery,
-<<<<<<< HEAD
-                                            discoveryServiceClient);
-=======
-                                            dsFramework, conf);
->>>>>>> 6e186d48
+                                            discoveryServiceClient, dsFramework, conf);
   }
 
   @Override
@@ -167,11 +154,7 @@
       procedureContext = new BasicProcedureContext(program, runId, instanceId, instanceCount,
                                                    ImmutableSet.<String>of(),
                                                    options.getUserArguments(), procedureSpec, metricsCollectionService,
-<<<<<<< HEAD
-                                                   serviceDiscovery, discoveryServiceClient);
-=======
-                                                   serviceDiscovery, dsFramework, conf);
->>>>>>> 6e186d48
+                                                   serviceDiscovery, discoveryServiceClient, dsFramework, conf);
 
       handlerMethodFactory = new ProcedureHandlerMethodFactory(program, dataFabricFacadeFactory, contextFactory);
       handlerMethodFactory.startAndWait();
