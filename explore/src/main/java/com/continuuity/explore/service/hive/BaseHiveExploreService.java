package com.continuuity.explore.service.hive;

import com.continuuity.common.conf.CConfiguration;
import com.continuuity.common.conf.Constants;
import com.continuuity.data2.dataset2.DatasetFramework;
import com.continuuity.data2.transaction.Transaction;
import com.continuuity.data2.transaction.TransactionSystemClient;
import com.continuuity.explore.service.ColumnDesc;
import com.continuuity.explore.service.ExploreException;
import com.continuuity.explore.service.ExploreService;
import com.continuuity.explore.service.Handle;
import com.continuuity.explore.service.HandleNotFoundException;
import com.continuuity.explore.service.Result;
import com.continuuity.explore.service.Status;
import com.continuuity.hive.context.CConfCodec;
import com.continuuity.hive.context.ConfigurationUtil;
import com.continuuity.hive.context.ContextManager;
import com.continuuity.hive.context.HConfCodec;
import com.continuuity.hive.context.TxnCodec;
import com.google.common.cache.Cache;
import com.google.common.cache.CacheBuilder;
import com.google.common.collect.ImmutableList;
import com.google.common.collect.ImmutableMap;
import com.google.common.collect.Maps;
import com.google.common.util.concurrent.AbstractIdleService;
import org.apache.hadoop.conf.Configuration;
import org.apache.hadoop.hive.conf.HiveConf;
import org.apache.hive.service.cli.CLIService;
import org.apache.hive.service.cli.ColumnDescriptor;
import org.apache.hive.service.cli.HiveSQLException;
import org.apache.hive.service.cli.OperationHandle;
import org.apache.hive.service.cli.SessionHandle;
import org.apache.hive.service.cli.TableSchema;
import org.apache.twill.common.Threads;
import org.slf4j.Logger;
import org.slf4j.LoggerFactory;

import java.io.IOException;
import java.util.List;
import java.util.Map;
import java.util.concurrent.Executors;
import java.util.concurrent.ScheduledExecutorService;
import java.util.concurrent.TimeUnit;

/**
 * Defines common functionality used by different HiveExploreServices. The common functionality includes
 * starting/stopping transactions, serializing configuration and saving operation information.
 */
public abstract class BaseHiveExploreService extends AbstractIdleService implements ExploreService {
  private static final Logger LOG = LoggerFactory.getLogger(BaseHiveExploreService.class);

  private final CConfiguration cConf;
  private final Configuration hConf;
  private final HiveConf hiveConf;
  private final TransactionSystemClient txClient;

  // Handles that are running, or not yet completely fetched, they have longer timeout
  private final Cache<Handle, OperationInfo> activeHandleCache;
  // Handles that don't have any more results to be fetched, they can be timed out aggressively.
  private final Cache<Handle, InactiveOperationInfo> inactiveHandleCache;

  private final CLIService cliService;
  private final ScheduledExecutorService scheduledExecutorService;
  private final long cleanupJobSchedule;

  protected abstract Status fetchStatus(Handle handle) throws ExploreException, HandleNotFoundException;
  protected abstract List<Result> fetchNextResults(Handle handle, int size) throws ExploreException,
    HandleNotFoundException;

  protected BaseHiveExploreService(TransactionSystemClient txClient, DatasetFramework datasetFramework,
                                   CConfiguration cConf, Configuration hConf, HiveConf hiveConf) {
    this.cConf = cConf;
    this.hConf = hConf;
    this.hiveConf = hiveConf;

    this.scheduledExecutorService =
      Executors.newSingleThreadScheduledExecutor(Threads.createDaemonThreadFactory("explore-handle-timeout"));

    this.activeHandleCache =
      CacheBuilder.newBuilder()
        .expireAfterWrite(cConf.getLong(Constants.Explore.ACTIVE_OPERATION_TIMEOUT_SECS), TimeUnit.SECONDS)
        .removalListener(new ActiveOperationRemovalHandler(this, scheduledExecutorService))
        .build();
    this.inactiveHandleCache =
      CacheBuilder.newBuilder()
        .expireAfterWrite(cConf.getLong(Constants.Explore.INACTIVE_OPERATION_TIMEOUT_SECS), TimeUnit.SECONDS)
        .build();

    this.cliService = new CLIService();

    this.txClient = txClient;
    ContextManager.saveContext(datasetFramework);

    cleanupJobSchedule = cConf.getLong(Constants.Explore.CLEANUP_JOB_SCHEDULE_SECS);

    LOG.info("Active handle timeout = {} secs", cConf.getLong(Constants.Explore.ACTIVE_OPERATION_TIMEOUT_SECS));
    LOG.info("Inactive handle timeout = {} secs", cConf.getLong(Constants.Explore.INACTIVE_OPERATION_TIMEOUT_SECS));
    LOG.info("Cleanup job schedule = {} secs", cleanupJobSchedule);
  }

  protected HiveConf getHiveConf() {
    // TODO figure out why this hive conf does not contain our env properties - REACTOR-270
    // return hiveConf;
    return new HiveConf();
  }

  protected CLIService getCliService() {
    return cliService;
  }

  @Override
  protected void startUp() throws Exception {
    LOG.info("Starting {}...", Hive13ExploreService.class.getSimpleName());
    cliService.init(getHiveConf());
    cliService.start();
    // TODO: Figure out a way to determine when cliService has started successfully - REACTOR-254
    TimeUnit.SECONDS.sleep(5);

    // Schedule the cache cleanup
    scheduledExecutorService.scheduleWithFixedDelay(
      new Runnable() {
        @Override
        public void run() {
          runCacheCleanup();
        }
      }, cleanupJobSchedule, cleanupJobSchedule, TimeUnit.SECONDS
    );
  }

  @Override
  protected void shutDown() throws Exception {
<<<<<<< HEAD
    LOG.info("Stopping {}...", BaseHiveExploreService.class.getSimpleName());
=======
    LOG.info("Stopping {}...", Hive13ExploreService.class.getSimpleName());

    // By this time we should not get anymore new requests, since HTTP service has already been stopped.
    // Close all handles
    if (!activeHandleCache.asMap().isEmpty()) {
      LOG.info("Timing out active handles...");
    }
    activeHandleCache.invalidateAll();
    // Make sure the cache entries get expired.
    runCacheCleanup();

    // Wait for all cleanup jobs to complete
    scheduledExecutorService.shutdown();

>>>>>>> 31e88a2f
    cliService.stop();
  }

  @Override
  public Handle execute(String statement) throws ExploreException {
    try {
      Map<String, String> sessionConf = startSession();
      // TODO: allow changing of hive user and password - REACTOR-271
      SessionHandle sessionHandle = cliService.openSession("hive", "", sessionConf);
      OperationHandle operationHandle = cliService.executeStatementAsync(sessionHandle, statement,
                                                                         ImmutableMap.<String, String>of());
      Handle handle = saveOperationInfo(operationHandle, sessionHandle, sessionConf);
      LOG.trace("Executing statement: {} with handle {}", statement, handle);
      return handle;
    } catch (Exception e) {
      throw new ExploreException(e);
    }
  }

  @Override
  public Status getStatus(Handle handle) throws ExploreException, HandleNotFoundException {
    InactiveOperationInfo inactiveOperationInfo = inactiveHandleCache.getIfPresent(handle);
    if (inactiveOperationInfo != null) {
      // Operation has been made inactive, so return the saved status.
      LOG.trace("Returning saved status for inactive handle {}", handle);
      return inactiveOperationInfo.getStatus();
    }

    // Fetch status from Hive
    Status status = fetchStatus(handle);
    if ((status.getStatus() == Status.OpStatus.FINISHED && !status.hasResults()) ||
      status.getStatus() == Status.OpStatus.ERROR) {
      // No results or error, so can be timed out aggressively
      timeoutAggresively(handle, getResultSchema(handle), status);
    }
    return status;
  }

  @Override
  public List<Result> nextResults(Handle handle, int size) throws ExploreException, HandleNotFoundException {
    InactiveOperationInfo inactiveOperationInfo = inactiveHandleCache.getIfPresent(handle);
    if (inactiveOperationInfo != null) {
      // Operation has been made inactive, so all results should have been fetched already - return empty list.
      LOG.trace("Returning empty result for inactive handle {}", handle);
      return ImmutableList.of();
    }

    // Fetch results from Hive
    List<Result> results = fetchNextResults(handle, size);

    Status status = getStatus(handle);
    if (results.isEmpty() && status.getStatus() == Status.OpStatus.FINISHED) {
      // Since operation has fetched all the results, handle can be timed out aggressively.
      timeoutAggresively(handle, getResultSchema(handle), status);
    }
    return results;
  }

  @Override
  public List<ColumnDesc> getResultSchema(Handle handle) throws ExploreException, HandleNotFoundException {
    try {
      InactiveOperationInfo inactiveOperationInfo = inactiveHandleCache.getIfPresent(handle);
      if (inactiveOperationInfo != null) {
        // Operation has been made inactive, so return saved schema.
        LOG.trace("Returning saved schema for inactive handle {}", handle);
        return inactiveOperationInfo.getSchema();
      }

      // Fetch schema from hive
      LOG.trace("Getting schema for handle {}", handle);
      ImmutableList.Builder<ColumnDesc> listBuilder = ImmutableList.builder();
      OperationHandle operationHandle = getOperationHandle(handle);
      if (operationHandle.hasResultSet()) {
        TableSchema tableSchema = cliService.getResultSetMetadata(operationHandle);
        for (ColumnDescriptor colDesc : tableSchema.getColumnDescriptors()) {
          listBuilder.add(new ColumnDesc(colDesc.getName(), colDesc.getTypeName(),
                                         colDesc.getOrdinalPosition(), colDesc.getComment()));
        }
      }
      return listBuilder.build();
    } catch (HiveSQLException e) {
      throw new ExploreException(e);
    }
  }

  @Override
  public void cancel(Handle handle) throws ExploreException, HandleNotFoundException {
    try {
      InactiveOperationInfo inactiveOperationInfo = inactiveHandleCache.getIfPresent(handle);
      if (inactiveOperationInfo != null) {
        // Operation has been made inactive, so no point in cancelling it.
        LOG.trace("Not running cancel for inactive handle {}", handle);
        return;
      }

      LOG.trace("Cancelling operation {}", handle);
      cliService.cancelOperation(getOperationHandle(handle));

      // Since operation is cancelled, we can aggressively time it out.
      timeoutAggresively(handle, ImmutableList.<ColumnDesc>of(), new Status(Status.OpStatus.CANCELED, false));
    } catch (HiveSQLException e) {
      throw new ExploreException(e);
    }
  }

  @Override
  public void close(Handle handle) throws ExploreException, HandleNotFoundException {
    InactiveOperationInfo inactiveOperationInfo = inactiveHandleCache.getIfPresent(handle);
    if (inactiveOperationInfo != null) {
      // Operation has been made inactive, so it should already be closed.
      LOG.trace("Not running close for inactive handle {}", handle);
      return;
    }

    OperationInfo opInfo = getOperationInfo(handle);
    closeInternal(handle, opInfo);
  }

  void closeInternal(Handle handle, OperationInfo opInfo) throws ExploreException, HandleNotFoundException {
    try {
      LOG.trace("Closing operation {}", handle);
      cliService.closeOperation(opInfo.getOperationHandle());
    } catch (HiveSQLException e) {
      throw new ExploreException(e);
    } finally {
      try {
        closeSession(opInfo.getSessionHandle());
      } finally {
        cleanUp(handle, opInfo);
      }
    }
  }

  private void closeSession(SessionHandle sessionHandle) {
    try {
      cliService.closeSession(sessionHandle);
    } catch (Throwable e) {
      LOG.error("Got error closing session", e);
    }
  }

  /**
   * Starts a long running transaction, and also sets up session configuration.
   * @return configuration for a hive session that contains a transaction, and serialized reactor configuration and
   * HBase configuration. This will be used by the map-reduce tasks started by Hive.
   * @throws IOException
   */
  protected Map<String, String> startSession() throws IOException {
    Map<String, String> sessionConf = Maps.newHashMap();

    Transaction tx = startTransaction();
    ConfigurationUtil.set(sessionConf, Constants.Explore.TX_QUERY_KEY, TxnCodec.INSTANCE, tx);
    ConfigurationUtil.set(sessionConf, Constants.Explore.CCONF_KEY, CConfCodec.INSTANCE, cConf);
    ConfigurationUtil.set(sessionConf, Constants.Explore.HCONF_KEY, HConfCodec.INSTANCE, hConf);
    return sessionConf;
  }

  /**
   * Returns {@link OperationHandle} associated with Explore {@link Handle}.
   * @param handle explore handle.
   * @return OperationHandle.
   * @throws ExploreException
   */
  protected OperationHandle getOperationHandle(Handle handle) throws ExploreException, HandleNotFoundException {
    return getOperationInfo(handle).getOperationHandle();
  }

  /**
   * Saves information associated with an Hive operation.
   * @param operationHandle {@link OperationHandle} of the Hive operation running.
   * @param sessionHandle {@link SessionHandle} for the Hive operation running.
   * @param sessionConf configuration for the session running the Hive operation.
   * @return {@link Handle} that represents the Hive operation being run.
   */
  protected Handle saveOperationInfo(OperationHandle operationHandle, SessionHandle sessionHandle,
                                     Map<String, String> sessionConf) {
    Handle handle = Handle.generate();
    activeHandleCache.put(handle, new OperationInfo(sessionHandle, operationHandle, sessionConf));
    return handle;
  }

  /**
   * Called after a handle has been used to fetch all its results. This handle can be timed out aggressively.
   *
   * @param handle operation handle.
   */
  private void timeoutAggresively(Handle handle, List<ColumnDesc> schema, Status status)
    throws HandleNotFoundException {
    OperationInfo opInfo = activeHandleCache.getIfPresent(handle);
    if (opInfo == null) {
      LOG.trace("Could not find OperationInfo for handle {}, it might already have been moved to inactive list",
                handle);
      return;
    }

    LOG.trace("Timing out handle {} aggressively", handle);
    inactiveHandleCache.put(handle, new InactiveOperationInfo(opInfo, schema, status));
    activeHandleCache.invalidate(handle);
  }

  private OperationInfo getOperationInfo(Handle handle) throws HandleNotFoundException {
    // First look in running handles and handles that still can be fetched.
    OperationInfo opInfo = activeHandleCache.getIfPresent(handle);
    if (opInfo != null) {
      return opInfo;
    }
    throw new HandleNotFoundException("Invalid handle provided");
  }

  /**
   * Cleans up the metadata associated with active {@link Handle}. It also closes associated transaction.
   * @param handle handle of the running Hive operation.
   */
  protected void cleanUp(Handle handle, OperationInfo opInfo) {
    try {
      closeTransaction(handle, opInfo);
    } finally {
      activeHandleCache.invalidate(handle);
    }
  }

  private Transaction startTransaction() throws IOException {
    Transaction tx = txClient.startLong();
    LOG.trace("Transaction {} started.", tx);
    return tx;
  }

  private void closeTransaction(Handle handle, OperationInfo opInfo) {
    try {
      Transaction tx = ConfigurationUtil.get(opInfo.getSessionConf(),
                                             Constants.Explore.TX_QUERY_KEY,
                                             TxnCodec.INSTANCE);
      LOG.trace("Closing transaction {} for handle {}", tx, handle);

      // Transaction doesn't involve any changes. We still commit it to take care of any side effect changes that
      // SplitReader may have.
      if (!(txClient.canCommit(tx, ImmutableList.<byte[]>of()) && txClient.commit(tx))) {
        txClient.abort(tx);
        LOG.info("Aborting transaction: {}", tx);
      }
    } catch (Throwable e) {
      LOG.error("Got exception while closing transaction.", e);
    }
  }

  private void runCacheCleanup() {
    LOG.trace("Running cache cleanup");
    activeHandleCache.cleanUp();
    inactiveHandleCache.cleanUp();
  }

  /**
  * Helper class to store information about a Hive operation in progress.
  */
  static class OperationInfo {
    private final SessionHandle sessionHandle;
    private final OperationHandle operationHandle;
    private final Map<String, String> sessionConf;

    OperationInfo(SessionHandle sessionHandle, OperationHandle operationHandle,
                  Map<String, String> sessionConf) {
      this.sessionHandle = sessionHandle;
      this.operationHandle = operationHandle;
      this.sessionConf = sessionConf;
    }

    public SessionHandle getSessionHandle() {
      return sessionHandle;
    }

    public OperationHandle getOperationHandle() {
      return operationHandle;
    }

    public Map<String, String> getSessionConf() {
      return sessionConf;
    }
  }

  private static class InactiveOperationInfo extends OperationInfo {
    private final List<ColumnDesc> schema;
    private final Status status;

    private InactiveOperationInfo(OperationInfo operationInfo, List<ColumnDesc> schema, Status status) {
      super(operationInfo.getSessionHandle(), operationInfo.getOperationHandle(), operationInfo.getSessionConf());
      this.schema = schema;
      this.status = status;
    }

    public List<ColumnDesc> getSchema() {
      return schema;
    }

    public Status getStatus() {
      return status;
    }
  }
}<|MERGE_RESOLUTION|>--- conflicted
+++ resolved
@@ -129,10 +129,7 @@
 
   @Override
   protected void shutDown() throws Exception {
-<<<<<<< HEAD
     LOG.info("Stopping {}...", BaseHiveExploreService.class.getSimpleName());
-=======
-    LOG.info("Stopping {}...", Hive13ExploreService.class.getSimpleName());
 
     // By this time we should not get anymore new requests, since HTTP service has already been stopped.
     // Close all handles
@@ -146,7 +143,6 @@
     // Wait for all cleanup jobs to complete
     scheduledExecutorService.shutdown();
 
->>>>>>> 31e88a2f
     cliService.stop();
   }
 
