--- conflicted
+++ resolved
@@ -90,8 +90,7 @@
       responder.sendError(HttpResponseStatus.BAD_REQUEST, e.getMessage());
     } catch (SQLException e) {
       LOG.debug("Got exception:", e);
-      responder.sendError(HttpResponseStatus.BAD_REQUEST,
-                          String.format("[SQLState %s] %s", e.getSQLState(), e.getMessage()));
+      responder.sendError(HttpResponseStatus.BAD_REQUEST, String.format("[SQLState %s] %s", e.getSQLState(), e.getMessage()));
     } catch (Throwable e) {
       LOG.error("Got exception:", e);
       responder.sendStatus(HttpResponseStatus.INTERNAL_SERVER_ERROR);
@@ -255,7 +254,6 @@
     }
   }
 
-<<<<<<< HEAD
   @POST
   @Path("/data/explore/queries/{id}/download")
   public void downloadQueryResults(HttpRequest request, HttpResponder responder, @PathParam("id") final String id) {
@@ -302,8 +300,7 @@
     } catch (SQLException e) {
       LOG.debug("Got exception:", e);
       if (!responseStarted) {
-        responder.sendError(HttpResponseStatus.BAD_REQUEST,
-                            String.format("[SQLState %s] %s", e.getSQLState(), e.getMessage()));
+        responder.sendError(HttpResponseStatus.BAD_REQUEST, String.format("[SQLState %s] %s", e.getSQLState(), e.getMessage()));
       }
     } catch (HandleNotFoundException e) {
       if (!responseStarted) {
@@ -315,7 +312,8 @@
         responder.sendStatus(HttpResponseStatus.INTERNAL_SERVER_ERROR);
       }
     }
-=======
+  }
+
   private List<QueryInfo> filterQueries(List<QueryInfo> queries, final long start, final long end, final int limit) {
     return FluentIterable.from(queries)
                          .filter(new Predicate<QueryInfo>() {
@@ -326,7 +324,6 @@
                          })
                          .limit(limit)
                          .toImmutableList();
->>>>>>> 096815ac
   }
 
   private Map<String, String> decodeArguments(HttpRequest request) throws IOException {
