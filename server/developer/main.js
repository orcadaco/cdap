--- conflicted
+++ resolved
@@ -33,20 +33,11 @@
  * Log level for dev server.
  */
 devServer.LOG_LEVEL = 'INFO';
-<<<<<<< HEAD
-
-<<<<<<< HEAD
+
 /**
  * App framework.
  */
 devServer.app = express();
-=======
-io = require('socket.io').listen(server);
-io.configure('development', function(){
-	io.set('transports', ['websocket', 'xhr-polling']);
-	// io.set('log level', 1);
-});
->>>>>>> feature/client-library-update
 
 /**
  * Server.
@@ -117,7 +108,6 @@
 	}
 };
 
-<<<<<<< HEAD
 /**
  * Creates http server based on app framework.
  * Currently works only with express.
@@ -138,127 +128,6 @@
 	io.configure('development', function(){
 		io.set('transports', ['websocket', 'xhr-polling']);
 		io.set('log level', 1);
-=======
-	socket.on('manager', function (request) {
-		Api.manager('developer', request.method, request.params, function (error, response) {
-
-			if (response && response.length) {
-				var int64values = {
-					"lastStarted": 1,
-					"lastStopped": 1,
-					"startTime": 1,
-					"endTime": 1
-				};
-				for (var i = 0; i < response.length; i ++) {
-					for (var j in response[i]) {
-						if (j in int64values) {
-							response[i][j] = parseInt(response[i][j].toString(), 10);
-						}
-					}
-				}
-			}
-=======
-
-/**
- * App framework.
- */
-devServer.app = express();
-
-/**
- * Server.
- */
-devServer.server = {};
-
-/**
- * Socket io.
- */
-devServer.io = {};
-
-/**
- * Socket to listen to emit events and data.
- */
-devServer.socket = null;
-
-/**
- * Config.
- */
-devServer.config = {};
-
-/**
- * Configuration file pulled in and set.
- */
-devServer.configSet = false;
-
-/**
- * Sets version if a version file exists.
- */
-devServer.setVersion = function() {
-	try {
-		devServer.VERSION = fs.readFileSync(__dirname + '../../../VERSION', 'utf8');
-	} catch (e) {
-		devServer.VERSION = 'UNKNOWN';
-	}
-};
-
-/**
- * Configures logger.
- * @param {string} opt_appenderType log4js appender type.
- * @param {string} opt_logger log4js logger name.
- * @return {Object} instance of logger.
- */
-devServer.getLogger = function(opt_appenderType, opt_loggerName) {
-	var appenderType = opt_appenderType || 'console';
-	var loggerName = opt_loggerName || 'Developer UI';
-	log4js.configure({
-		appenders: [
-			{type: appenderType}
-		]
-	});
-	var logger = log4js.getLogger(loggerName);
-	logger.setLevel(devServer.LOG_LEVEL);
-	return logger;
-};
-
-/**
- * Configures express server.
- */
-devServer.configureExpress = function() {
-	devServer.app.use(express.bodyParser());
-
-	// Workaround to make static files work on cloud.
-	if (fs.existsSync(__dirname + '/../client/')) {
-		devServer.app.use(express.static(__dirname + '/../client/'));
-	} else {
-		devServer.app.use(express.static(__dirname + '/../../client/'));
-	}
-};
->>>>>>> a09a3874
-
-/**
- * Creates http server based on app framework.
- * Currently works only with express.
- * @param {Object} app framework.
- * @return {Object} instance of the http server.
- */
-devServer.getServerInstance = function(app) {
-  return http.createServer(app);
-};
-
-<<<<<<< HEAD
-		});
->>>>>>> feature/client-library-update
-=======
-/**
- * Opens an io socket using the server.
- * @param {Object} Http server used by application.
- * @return {Object} instane of io socket listening to server.
- */
-devServer.getSocketIo = function(server) {
-	var io = require('socket.io').listen(server);
-	io.configure('development', function(){
-		io.set('transports', ['websocket', 'xhr-polling']);
-		io.set('log level', 1);
->>>>>>> a09a3874
 	});
 	return io;
 };
@@ -269,10 +138,6 @@
  * @param {Object} error error.
  * @param {Object} response for hte socket request.
  */
-<<<<<<< HEAD
-<<<<<<< HEAD
-=======
->>>>>>> a09a3874
 devServer.socketResponse = function(request, error, response) {
 	devServer.socket.emit('exec', error, {
 		method: request.method,
@@ -280,17 +145,6 @@
 		id: request.id
 	});
 };
-<<<<<<< HEAD
-=======
-app.post('/upload/:file', function (req, res) {
-
-	var accountID = 'developer';
-	Api.upload(accountID, req, res, req.params.file, socket);
-
-});
->>>>>>> feature/client-library-update
-=======
->>>>>>> a09a3874
 
 /**
  * Configures socket io handlers. Async binds socket io methods.
@@ -298,67 +152,29 @@
  */
 devServer.configureIoHandlers = function(io) {
 	io.sockets.on('connection', function (newSocket) {
-<<<<<<< HEAD
 
 		devServer.socket = newSocket;
 		devServer.socket.emit('env',
 													{"name": "local", "version": "developer", "credential": Api.credential });
-		
+
 		devServer.socket.on('metadata', function (request) {
 			Api.metadata('developer', request.method, request.params, function (error, response) {
 				devServer.socketResponse(request, error, response);
 			});
 		});
 
-<<<<<<< HEAD
 		devServer.socket.on('far', function (request) {
 			Api.far('developer', request.method, request.params, function (error, response) {
 				devServer.socketResponse(request, error, response);
 			});
 		});
-=======
-		response.on('end', function () {
-
-			data = data.replace(/\n/g, '');
->>>>>>> feature/client-library-update
 
 		devServer.socket.on('gateway', function (request) {
 			Api.gateway('apikey', request.method, request.params, function (error, response) {
-=======
-
-		devServer.socket = newSocket;
-		devServer.socket.emit('env',
-													{"name": "local", "version": "developer", "credential": Api.credential });
-
-		devServer.socket.on('metadata', function (request) {
-			Api.metadata('developer', request.method, request.params, function (error, response) {
 				devServer.socketResponse(request, error, response);
 			});
 		});
 
-		devServer.socket.on('far', function (request) {
-			Api.far('developer', request.method, request.params, function (error, response) {
->>>>>>> a09a3874
-				devServer.socketResponse(request, error, response);
-			});
-		});
-
-<<<<<<< HEAD
-		devServer.socket.on('monitor', function (request) {
-			Api.monitor('developer', request.method, request.params, function (error, response) {
-=======
-		devServer.socket.on('gateway', function (request) {
-			Api.gateway('apikey', request.method, request.params, function (error, response) {
->>>>>>> a09a3874
-				devServer.socketResponse(request, error, response);
-			});
-		});
-
-<<<<<<< HEAD
-		devServer.socket.on('manager', function (request) {
-			Api.manager('developer', request.method, request.params, function (error, response) {
-				
-=======
 		devServer.socket.on('monitor', function (request) {
 			Api.monitor('developer', request.method, request.params, function (error, response) {
 				devServer.socketResponse(request, error, response);
@@ -368,7 +184,6 @@
 		devServer.socket.on('manager', function (request) {
 			Api.manager('developer', request.method, request.params, function (error, response) {
 
->>>>>>> a09a3874
 				if (response && response.length) {
 					var int64values = {
 						"lastStarted": 1,
@@ -407,11 +222,7 @@
 		console.log("the socket is");
 		console.log(devServer.socket);
 		var accountID = 'developer';
-<<<<<<< HEAD
-		Api.upload(accountID, req, res, req.params.file, devServer.socket);				
-=======
 		Api.upload(accountID, req, res, req.params.file, devServer.socket);
->>>>>>> a09a3874
 	});
 
 	/**
@@ -437,8 +248,7 @@
 			});
 
 			response.on('end', function () {
-<<<<<<< HEAD
-				
+
 				data = data.replace(/\n/g, '');
 
 				res.send(JSON.stringify({
@@ -446,29 +256,8 @@
 					newest: data
 				}));
 				res.end();
-
-<<<<<<< HEAD
 			});
 		}).end();
-=======
-				response.on('end', function () {
-
-					res.write(data);
-					res.end();
->>>>>>> feature/client-library-update
-=======
-
-				data = data.replace(/\n/g, '');
-
-				res.send(JSON.stringify({
-					current: devServer.VERSION,
-					newest: data
-				}));
-				res.end();
-
-			});
-		}).end();
->>>>>>> a09a3874
 
 	});
 
@@ -489,7 +278,6 @@
 				res.end();
 
 			} else {
-<<<<<<< HEAD
 
 				var options = {
 					host: devServer.config['accounts-host'],
@@ -497,16 +285,6 @@
 					port: devServer.config['accounts-port']
 				};
 
-<<<<<<< HEAD
-=======
-
-				var options = {
-					host: devServer.config['accounts-host'],
-					path: '/api/vpc/list/' + result,
-					port: devServer.config['accounts-port']
-				};
-
->>>>>>> a09a3874
 				var request = https.request(options, function(response) {
 					var data = '';
 					response.on('data', function (chunk) {
@@ -523,14 +301,6 @@
 						res.end();
 					});
 				});
-<<<<<<< HEAD
-=======
-			request.on('socket', function (socket) {
-				socket.setTimeout(10000);
-				socket.on('timeout', function() {
->>>>>>> feature/client-library-update
-=======
->>>>>>> a09a3874
 
 				request.on('error', function () {
 					res.write('network');
@@ -538,11 +308,7 @@
 				});
 
 				request.on('socket', function (socket) {
-<<<<<<< HEAD
-					socket.setTimeout(10000);  
-=======
 					socket.setTimeout(10000);
->>>>>>> a09a3874
 					socket.on('timeout', function() {
 
 						request.abort();
@@ -612,25 +378,12 @@
 		}
 	}
 	return localhost;
-<<<<<<< HEAD
-<<<<<<< HEAD
-};
-=======
-
-}
->>>>>>> feature/client-library-update
-=======
-};
->>>>>>> a09a3874
+};
 
 /**
  * Sets config data for application server.
  * @param {Function} opt_callback Callback function to start sever start process.
  */
-<<<<<<< HEAD
-<<<<<<< HEAD
-=======
->>>>>>> a09a3874
 devServer.getConfig = function(opt_callback) {
 	fs.readFile(__dirname + '/continuuity-local.xml', function(error, result) {
 		var parser = new xml2js.Parser();
@@ -641,30 +394,6 @@
 				item = result[item];
 				devServer.config[item.name] = item.value;
 			}
-<<<<<<< HEAD
-=======
-fs.readFile(__dirname + '/continuuity-local.xml',
-	function (error, result) {
-
-	var parser = new xml2js.Parser();
-	parser.parseString(result, function (err, result) {
-
-		result = result.property;
-		var localhost = getLocalHost();
-
-		for (var item in result) {
-			item = result[item];
-			config[item.name] = item.value;
-		}
-
-		/**
-		 * Pull in stored credentials.
-		 */
-		fs.readFile(__dirname + '/.credential', "utf-8", function (error, apiKey) {
-
-			logger.trace('Configuring with', config);
-			Api.configure(config, apiKey || null);
-=======
 		});
 		fs.readFile(__dirname + '/.credential', "utf-8", function(error, apiKey) {
 			devServer.logger.trace('Configuring with', devServer.config);
@@ -676,7 +405,6 @@
 		});
 	});
 };
->>>>>>> a09a3874
 
 /**
  * Setup io, socket and configure handlers.
@@ -703,57 +431,11 @@
 	devServer.configureExpress();
 };
 
-<<<<<<< HEAD
->>>>>>> feature/client-library-update
-		});
-		fs.readFile(__dirname + '/.credential', "utf-8", function(error, apiKey) {
-			devServer.logger.trace('Configuring with', devServer.config);
-			Api.configure(devServer.config, apiKey || null);
-			devServer.configSet = true;
-			if (opt_callback && typeof opt_callback == "function") {
-				opt_callback();
-			}
-		});
-	});
-};
-
-/**
- * Setup io, socket and configure handlers.
- * Gets config and starts the http server.
- */
-devServer.start = function() {
-	devServer.getConfig(function() {
-		devServer.server = devServer.getServerInstance(devServer.app);
-		devServer.io = devServer.getSocketIo(devServer.server);
-		devServer.configureIoHandlers(devServer.io)
-		devServer.bindRoutes();
-		devServer.server.listen(devServer.config['node-port']);
-		devServer.logger.info('Listening on port', devServer.config['node-port']);
-		devServer.logger.info(devServer.config);;
-	});
-};
-
-/**
- * Entry point into node setup script.
- */
-devServer.init = function() {
-	devServer.logger = devServer.getLogger();
-	devServer.setVersion();
-	devServer.configureExpress();
-};
-
 devServer.init();
 devServer.start();
 
 
 /**
-=======
-devServer.init();
-devServer.start();
-
-
-/**
->>>>>>> a09a3874
  * Export app.
  */
 module.exports = devServer;