--- conflicted
+++ resolved
@@ -16,7 +16,6 @@
 
 package co.cask.cdap.templates.etl.batch;
 
-import co.cask.cdap.api.Resources;
 import co.cask.cdap.api.app.ApplicationConfigurer;
 import co.cask.cdap.api.app.ApplicationContext;
 import co.cask.cdap.api.templates.AdapterConfigurer;
@@ -73,147 +72,11 @@
   @Override
   public void configureAdapter(String adapterName, ETLBatchConfig etlBatchConfig, AdapterConfigurer configurer)
     throws Exception {
-<<<<<<< HEAD
-    // Get cronEntry string for ETL Batch Adapter
-    String cronEntry = etlBatchConfig.getSchedule();
-
-    ETLStage sourceConfig = etlBatchConfig.getSource();
-    ETLStage sinkConfig = etlBatchConfig.getSink();
-    List<ETLStage> transformConfigs = etlBatchConfig.getTransforms();
-
-    // Instantiate Source, Transform, Sink Stages.
-    instantiateStages(sourceConfig, sinkConfig, transformConfigs);
-
-    // Validate Adapter by making sure the key-value types of stages match.
-    validateAdapter(sourceConfig, sinkConfig, transformConfigs);
-
-    // pipeline configurer is just a wrapper around an adapter configurer that limits what can be added,
-    // since we don't want sources and sinks setting schedules or anything like that.
-    PipelineConfigurer pipelineConfigurer = new DefaultPipelineConfigurer(adapterConfigurer);
-    configureSource(sourceConfig, adapterConfigurer, pipelineConfigurer);
-    configureSink(sinkConfig, adapterConfigurer, pipelineConfigurer);
-    configureTransforms(adapterConfigurer);
-
-    adapterConfigurer.addRuntimeArgument(Constants.ADAPTER_NAME, adapterName);
-    adapterConfigurer.addRuntimeArgument(Constants.CONFIG_KEY, GSON.toJson(etlBatchConfig));
-    adapterConfigurer.setSchedule(new TimeSchedule(String.format("etl.batch.adapter.%s.schedule", adapterName),
-                                                   String.format("Schedule for %s Adapter", adapterName),
-                                                   cronEntry));
-    Resources resources = etlBatchConfig.getResources();
-    if (resources != null) {
-      adapterConfigurer.setResources(resources);
-    }
-  }
-
-  private void instantiateStages(ETLStage source, ETLStage sink, List<ETLStage> transformList)
-    throws IllegalArgumentException {
-    try {
-      String sourceClassName = sourceClassMap.get(source.getName());
-      String sinkClassName = sinkClassMap.get(sink.getName());
-      batchSource = (BatchSource) Class.forName(sourceClassName).newInstance();
-      batchSink = (BatchSink) Class.forName(sinkClassName).newInstance();
-
-      for (ETLStage etlStage : transformList) {
-        String transformName = transformClassMap.get(etlStage.getName());
-        Transform transformObj = (Transform) Class.forName(transformName).newInstance();
-        transforms.add(transformObj);
-      }
-    } catch (Exception e) {
-      throw new IllegalArgumentException("Unable to load class. Check stage names.", e);
-    }
-  }
-
-  private void validateAdapter(ETLStage source, ETLStage sink, List<ETLStage> transformList)
-    throws IllegalArgumentException {
-    if (transformList.size() == 0) {
-      // No transforms. Check only source and sink.
-      if (!(isAssignable(batchSource.getOutputType(), batchSink.getInputType()))) {
-        throw new IllegalArgumentException(String.format("Source %s and Sink %s Types don't match",
-                                                         source.getName(), sink.getName()));
-      }
-    } else {
-      // Check the first and last transform with source and sink.
-      ETLStage firstStage = Iterables.getFirst(transformList, null);
-      ETLStage lastStage = Iterables.getLast(transformList);
-      Transform firstTransform = Iterables.getFirst(transforms, null);
-      Transform lastTransform = Iterables.getLast(transforms);
-
-      if (!(isAssignable(batchSource.getOutputType(), firstTransform.getInputType()))) {
-        throw new IllegalArgumentException(String.format("Source %s and Transform %s Types don't match",
-                                                         source.getName(), firstStage.getName()));
-      }
-
-      if (!(isAssignable(lastTransform.getOutputType(), batchSink.getInputType()))) {
-        throw new IllegalArgumentException(String.format("Sink %s and Transform %s Types don't match",
-                                                         sink.getName(), lastStage.getName()));
-      }
-
-      if (transformList.size() > 1) {
-        // Check transform stages.
-        validateTransforms(transformList);
-      }
-    }
-  }
-
-  private boolean isAssignable(Type source, Type destination) {
-    //TODO: Do correct validation.
-    return true;
-  }
-
-  private void validateTransforms(List<ETLStage> transformList) throws IllegalArgumentException {
-    for (int i = 0; i < transformList.size() - 1; i++) {
-      ETLStage currStage = transformList.get(i);
-      ETLStage nextStage = transformList.get(i + 1);
-      Transform firstTransform = transforms.get(i);
-      Transform secondTransform = transforms.get(i + 1);
-
-      if (!(isAssignable(firstTransform.getOutputType(), secondTransform.getInputType()))) {
-        throw new IllegalArgumentException(String.format("Transform %s and Transform %s Types don't match",
-                                                         currStage.getName(), nextStage.getName()));
-      }
-    }
-  }
-
-  private void configureSource(ETLStage sourceConfig, AdapterConfigurer configurer,
-                               PipelineConfigurer pipelineConfigurer) throws Exception {
-    batchSource.configurePipeline(sourceConfig, pipelineConfigurer);
-
-    // TODO: after a few more use cases, determine if the spec is really needed at runtime
-    //       since everything in the spec must be known at compile time, it seems like there shouldn't be a need
-    DefaultStageConfigurer stageConfigurer = new DefaultStageConfigurer(batchSource.getClass());
-    StageSpecification specification = stageConfigurer.createSpecification();
-    configurer.addRuntimeArgument(Constants.Source.SPECIFICATION, GSON.toJson(specification));
-  }
-
-  private void configureSink(ETLStage sinkConfig, AdapterConfigurer configurer,
-                             PipelineConfigurer pipelineConfigurer) throws Exception {
-    batchSink.configurePipeline(sinkConfig, pipelineConfigurer);
-
-    // TODO: after a few more use cases, determine if the spec is really needed at runtime
-    //       since everything in the spec must be known at compile time, it seems like there shouldn't be a need
-    DefaultStageConfigurer stageConfigurer = new DefaultStageConfigurer(batchSink.getClass());
-    StageSpecification specification = stageConfigurer.createSpecification();
-    configurer.addRuntimeArgument(Constants.Sink.SPECIFICATION, GSON.toJson(specification));
-  }
-
-  private void configureTransforms(AdapterConfigurer configurer) throws Exception {
-    List<StageSpecification> transformSpecs = Lists.newArrayList();
-    for (Transform transformObj : transforms) {
-
-      // TODO: after a few more use cases, determine if the spec is really needed at runtime
-      //       since everything in the spec must be known at compile time, it seems like there shouldn't be a need
-      DefaultStageConfigurer stageConfigurer = new DefaultStageConfigurer(transformObj.getClass());
-      StageSpecification specification = stageConfigurer.createSpecification();
-      transformSpecs.add(specification);
-    }
-    configurer.addRuntimeArgument(Constants.Transform.SPECIFICATIONS, GSON.toJson(transformSpecs));
-=======
     super.configureAdapter(adapterName, etlBatchConfig, configurer);
     configurer.addRuntimeArgument(Constants.CONFIG_KEY, GSON.toJson(etlBatchConfig));
     configurer.setSchedule(new TimeSchedule(String.format("etl.batch.adapter.%s.schedule", adapterName),
                                             String.format("Schedule for %s Adapter", adapterName),
                                             etlBatchConfig.getSchedule()));
->>>>>>> 9b6f683f
   }
 
   @Override
