<?xml version="1.0" encoding="UTF-8"?>
<!--
  Copyright © 2014-2015 Cask Data, Inc.

  Licensed under the Apache License, Version 2.0 (the "License"); you may not
  use this file except in compliance with the License. You may obtain a copy of
  the License at

  http://www.apache.org/licenses/LICENSE-2.0

  Unless required by applicable law or agreed to in writing, software
  distributed under the License is distributed on an "AS IS" BASIS, WITHOUT
  WARRANTIES OR CONDITIONS OF ANY KIND, either express or implied. See the
  License for the specific language governing permissions and limitations under
  the License.
  -->

<project xmlns="http://maven.apache.org/POM/4.0.0"
         xmlns:xsi="http://www.w3.org/2001/XMLSchema-instance"
         xsi:schemaLocation="http://maven.apache.org/POM/4.0.0 http://maven.apache.org/xsd/maven-4.0.0.xsd">
  <modelVersion>4.0.0</modelVersion>

  <parent>
    <groupId>co.cask.cdap</groupId>
    <artifactId>cdap</artifactId>
    <version>4.3.0-SNAPSHOT</version>
  </parent>

  <artifactId>cdap-ui</artifactId>
  <name>CDAP UI</name>

  <properties>
    <app.main.class>co.cask.cdap.ui.ConfigurationJsonTool</app.main.class>
    <!--
      Note: Do not update this while bumping versions for a CDAP release.
      Only update this when releasing a new UI pack.
    -->
<<<<<<< HEAD
    <ui.pack.version>4.2.0_p6-SNAPSHOT</ui.pack.version>
=======
    <ui.pack.version>4.2.0_p6</ui.pack.version>
>>>>>>> 91d8584e
  </properties>

  <dependencies>
    <dependency>
      <groupId>co.cask.cdap</groupId>
      <artifactId>cdap-common</artifactId>
      <version>${project.version}</version>
    </dependency>
    <dependency>
      <groupId>junit</groupId>
      <artifactId>junit</artifactId>
    </dependency>
    <dependency>
      <groupId>ch.qos.logback</groupId>
      <artifactId>logback-core</artifactId>
      <scope>test</scope>
    </dependency>
    <dependency>
      <groupId>ch.qos.logback</groupId>
      <artifactId>logback-classic</artifactId>
      <scope>test</scope>
    </dependency>
  </dependencies>

  <build>
    <plugins>
      <plugin>
        <artifactId>maven-clean-plugin</artifactId>
        <version>2.6.1</version>
        <configuration>
          <filesets>
            <fileset>
              <directory>node_modules</directory>
              <followSymlinks>false</followSymlinks>
            </fileset>
            <fileset>
              <directory>dist</directory>
              <followSymlinks>false</followSymlinks>
            </fileset>
            <fileset>
              <directory>cdap_dist</directory>
              <followSymlinks>false</followSymlinks>
            </fileset>
            <fileset>
              <directory>login_dist</directory>
              <followSymlinks>false</followSymlinks>
            </fileset>
            <fileset>
              <directory>common_dist</directory>
              <followSymlinks>false</followSymlinks>
            </fileset>
            <fileset>
              <directory>node</directory>
              <followSymlinks>false</followSymlinks>
            </fileset>

          </filesets>
        </configuration>
      </plugin>
      <plugin>
        <groupId>org.apache.maven.plugins</groupId>
        <artifactId>maven-dependency-plugin</artifactId>
        <version>2.8</version>
        <executions>
          <execution>
            <id>copy-dependencies</id>
            <phase>prepare-package</phase>
            <goals>
              <goal>copy-dependencies</goal>
            </goals>
            <configuration combine.self="override">
              <outputDirectory>${stage.lib.dir}</outputDirectory>
              <overWriteReleases>false</overWriteReleases>
              <overWriteSnapshots>false</overWriteSnapshots>
              <overWriteIfNewer>true</overWriteIfNewer>
              <excludeGroupIds>org.apache.hbase,asm,org.apache.zookeeper,org.apache.kafka,org.apache.twill,\
                org.apache.httpcomponents,org.apache.thrift,org.apache.flume,org.apache.avro,org.ow2.asm,\
                com.google.inject,org.apache.hadoop,commons-codec,com.google.inject.extensions,\
                co.cask.http,org.codehaus.jackson</excludeGroupIds>
              <excludeArtifactIds>cdap-proto,tephra,zkclient,servlet-api,common-http,\
                common-lang,common-io</excludeArtifactIds>
              <prependGroupId>true</prependGroupId>
              <silent>true</silent>
              <includeScope>runtime</includeScope>
            </configuration>
          </execution>
        </executions>
      </plugin>
    </plugins>
    <pluginManagement>
      <plugins>
        <plugin>
          <groupId>org.apache.rat</groupId>
          <artifactId>apache-rat-plugin</artifactId>
          <version>0.10</version>
          <executions>
            <execution>
              <id>rat-check</id>
              <phase>validate</phase>
              <goals>
                <goal>check</goal>
              </goals>
              <configuration>
                <excludes>
                  <exclude>**/*.editorconfig</exclude>
                  <exclude>**/*.babelrc</exclude>
                  <exclude>**/*.jshintrc</exclude>
                  <exclude>**/*.jshintignore</exclude>
                  <exclude>**/*.eslintrc.json</exclude>
                  <exclude>**/*.eslintignore</exclude>
                  <exclude>**/*.stylelintignore</exclude>
                  <exclude>**/*.stylelintrc</exclude>
                  <exclude>**/*.svg</exclude>
                  <exclude>**/*__mocks__/**</exclude>
                  <exclude>**/bower_components/**</exclude>
                  <exclude>**/node_modules/**</exclude>
                  <exclude>**/coverage/**</exclude>
                  <exclude>**/dist/**</exclude>
                  <exclude>**/old_dist/**</exclude>
                  <exclude>**/common_dist/**</exclude>
                  <exclude>**/cdap_dist/**</exclude>
                  <exclude>**/login_dist/**</exclude>
                  <exclude>**/logs/**</exclude>
                  <exclude>**/npm-debug.log</exclude>
                  <exclude>**/node/**</exclude>
                  <exclude>**/*.json</exclude>
                  <exclude>**/*.lock</exclude>
                  <exclude>**/*.yaml</exclude>
                  <exclude>**/dll/**</exclude>
                  <exclude>**/LICENSE-node</exclude>
                  <exclude>**/cdap-ui-upgrade/**</exclude>
                </excludes>
              </configuration>
            </execution>
          </executions>
        </plugin>
      </plugins>
    </pluginManagement>
  </build>

  <profiles>
    <profile>
      <id>dist</id>
      <properties>
        <package.deb.depends>--depends cdap --replaces cdap-web-app --conflicts cdap-web-app --replaces 'cdap-ui (&lt;&lt; 3.4.0)'</package.deb.depends>
        <package.rpm.depends>--depends cdap --replaces cdap-web-app --conflicts cdap-web-app --replaces 'cdap-ui &lt; 3.4.0'</package.rpm.depends>
        <package.deb.arch>amd64</package.deb.arch>
        <package.rpm.arch>x86_64</package.rpm.arch>
      </properties>
      <build>
        <plugins>
          <plugin>
            <groupId>com.github.eirslett</groupId>
            <artifactId>frontend-maven-plugin</artifactId>
            <version>0.0.23</version>
            <executions>
              <execution>
                <id>dist</id>
                <goals>
                  <goal>install-node-and-npm</goal>
                </goals>
                <configuration>
                  <nodeVersion>v4.5.0</nodeVersion>
                  <npmVersion>3.8.8</npmVersion>
                </configuration>
              </execution>
            </executions>
          </plugin>
          <plugin>
            <groupId>org.codehaus.mojo</groupId>
            <artifactId>exec-maven-plugin</artifactId>
            <version>1.3.1</version>
            <executions>
              <execution>
                <id>npm-install</id>
                <phase>process-resources</phase>
                <goals>
                  <goal>exec</goal>
                </goals>
                <configuration>
                  <executable>${project.basedir}/node/node</executable>
                  <arguments>
                    <executable>${project.basedir}/node/npm/bin/npm-cli.js</executable>
                    <argument>install</argument>
                    <argument>-s --progress=false</argument>
                  </arguments>
                </configuration>
              </execution>
              <execution>
                <id>npm-install-upgrade-ui</id>
                <phase>process-resources</phase>
                <goals>
                  <goal>exec</goal>
                </goals>
                <configuration>
                  <workingDirectory>${project.basedir}/cdap-ui-upgrade/</workingDirectory>
                  <executable>${project.basedir}/node/node</executable>
                  <arguments>
                    <executable>${project.basedir}/node/npm/bin/npm-cli.js</executable>
                    <argument>install</argument>
                    <argument>-s --progress=false</argument>
                  </arguments>
                </configuration>
              </execution>
              <execution>
                <id>bower-install</id>
                <phase>process-resources</phase>
                <goals>
                  <goal>exec</goal>
                </goals>
                <configuration>
                  <executable>${project.basedir}/node/node</executable>
                  <arguments>
                    <executable>${project.basedir}/node_modules/bower/bin/bower</executable>
                    <argument>install</argument>
                    <argument>--allow-root</argument>
                  </arguments>
                </configuration>
              </execution>
              <execution>
                <id>build-ui</id>
                <phase>process-resources</phase>
                <goals>
                  <goal>exec</goal>
                </goals>
                <configuration>
                  <executable>${project.basedir}/node/node</executable>
                  <arguments>
                    <executable>${project.basedir}/node/npm/bin/npm-cli.js</executable>
                    <argument>run</argument>
                    <argument>cdap-prod-build</argument>
                  </arguments>
                </configuration>
              </execution>
              <execution>
                <id>build-hydrator-tracker</id>
                <phase>process-resources</phase>
                <goals>
                  <goal>exec</goal>
                </goals>
                <configuration>
                  <executable>${project.basedir}/node/node</executable>
                  <arguments>
                    <executable>${project.basedir}/node_modules/gulp/bin/gulp.js</executable>
                    <argument>distribute</argument>
                  </arguments>
                </configuration>
              </execution>
              <execution>
                <id>clean-bower-components</id>
                <phase>process-resources</phase>
                <goals>
                  <goal>exec</goal>
                </goals>
                <configuration>
                  <executable>rm</executable>
                  <arguments>
                    <argument>-rf</argument>
                    <argument>bower_components</argument>
                  </arguments>
                </configuration>
              </execution>
              <execution>
                <id>npm-install-production-deps</id>
                <phase>process-resources</phase>
                <goals>
                  <goal>exec</goal>
                </goals>
                <configuration>
                  <executable>${project.basedir}/node/node</executable>
                  <arguments>
                    <argument>${project.basedir}/node/npm/bin/npm-cli.js</argument>
                    <argument>prune</argument>
                    <argument>--production</argument>
                  </arguments>
                </configuration>
              </execution>
            </executions>
          </plugin>
          <plugin>
            <groupId>org.apache.maven.plugins</groupId>
            <artifactId>maven-antrun-plugin</artifactId>
            <version>1.7</version>
            <executions>
              <execution>
                <id>copy-enterprise</id>
                <phase>process-resources</phase>
                <goals>
                  <goal>run</goal>
                </goals>
                <configuration>
                  <target>
                    <copy todir = "${stage.opt.dir}/server">
                      <fileset dir = "server" />
                    </copy>
                    <copy todir = "${stage.opt.dir}/dist">
                      <fileset dir = "dist" />
                    </copy>
                    <copy todir = "${stage.opt.dir}/old_dist">
                      <fileset dir = "old_dist" />
                    </copy>
                    <copy todir = "${stage.opt.dir}/common_dist">
                      <fileset dir = "common_dist" />
                    </copy>
                    <copy todir = "${stage.opt.dir}/cdap_dist">
                      <fileset dir = "cdap_dist" />
                    </copy>
                    <copy todir = "${stage.opt.dir}/dll">
                      <fileset dir = "dll" />
                    </copy>
                    <copy todir = "${stage.opt.dir}/login_dist">
                      <fileset dir = "login_dist" />
                    </copy>
                    <copy todir = "${stage.opt.dir}/bin">
                      <fileset dir = "node">
                        <include name="node" />
                      </fileset>
                    </copy>
                    <copy todir = "${stage.opt.dir}/node_modules">
                      <fileset dir = "node_modules" />
                    </copy>
                    <copy todir = "${stage.opt.dir}/templates">
                      <fileset dir = "templates" />
                    </copy>
                    <copy todir = "${stage.opt.dir}">
                      <fileset dir = "./">
                        <include name="LICENSE-node" />
                      </fileset>
                    </copy>
                    <copy todir = "${stage.opt.dir}">
                      <fileset dir = "./">
                        <include name="package.json" />
                      </fileset>
                    </copy>
                    <copy todir = "${stage.opt.dir}">
                      <fileset dir = "./">
                        <include name="server.js" />
                      </fileset>
                    </copy>
                    <copy todir = "${stage.opt.dir}/cdap-ui-upgrade">
                      <fileset dir = "cdap-ui-upgrade" />
                    </copy>
                  </target>
                </configuration>
              </execution>
            </executions>
          </plugin>
        </plugins>
      </build>
    </profile>

    <profile>
      <id>rpm-prepare</id>
      <build>
        <plugins>
          <plugin>
            <groupId>org.apache.maven.plugins</groupId>
            <artifactId>maven-resources-plugin</artifactId>
            <version>2.6</version>
          </plugin>
          <plugin>
            <groupId>org.apache.maven.plugins</groupId>
            <artifactId>maven-antrun-plugin</artifactId>
            <version>1.7</version>
          </plugin>
        </plugins>
      </build>
    </profile>

    <profile>
      <id>deb-prepare</id>
      <build>
        <plugins>
          <plugin>
            <groupId>org.apache.maven.plugins</groupId>
            <artifactId>maven-resources-plugin</artifactId>
            <version>2.6</version>
          </plugin>
          <plugin>
            <groupId>org.apache.maven.plugins</groupId>
            <artifactId>maven-antrun-plugin</artifactId>
            <version>1.7</version>
          </plugin>
        </plugins>
      </build>
    </profile>

    <profile>
      <id>rpm</id>
      <build>
        <plugins>
          <plugin>
            <groupId>org.codehaus.mojo</groupId>
            <artifactId>exec-maven-plugin</artifactId>
            <version>1.3.1</version>
          </plugin>

          <!-- Extra deployment for rpm package. -->
          <!-- This has to be in child level, otherwise all modules would try to deploy. -->
          <plugin>
            <groupId>org.apache.maven.plugins</groupId>
            <artifactId>maven-deploy-plugin</artifactId>
            <version>2.8</version>
            <executions>
              <execution>
                <id>deploy-rpm</id>
                <phase>deploy</phase>
                <goals>
                  <goal>deploy-file</goal>
                </goals>
                <configuration>
                  <version>${project.version}</version>
                  <groupId>${dist.deploy.groupId}</groupId>
                  <artifactId>${project.artifactId}</artifactId>
                  <packaging>noarch.rpm</packaging>
                  <generatePom>false</generatePom>
                  <file>${project.build.directory}/${project.artifactId}-${package.version}-1.noarch.rpm</file>
                  <classifier>1</classifier>
                  <repositoryId>continuuity</repositoryId>
                  <url>${deploy.url}</url>
                </configuration>
              </execution>
            </executions>
          </plugin>
        </plugins>
      </build>
    </profile>

    <profile>
      <id>deb</id>
      <build>
        <plugins>
          <plugin>
            <groupId>org.codehaus.mojo</groupId>
            <artifactId>exec-maven-plugin</artifactId>
            <version>1.3.1</version>
          </plugin>

          <!-- Extra deployment for deb package -->
          <!-- This has to be in child level, otherwise all modules would try to deploy. -->
          <plugin>
            <groupId>org.apache.maven.plugins</groupId>
            <artifactId>maven-deploy-plugin</artifactId>
            <version>2.8</version>
            <executions>
              <execution>
                <id>deploy-deb</id>
                <phase>deploy</phase>
                <goals>
                  <goal>deploy-file</goal>
                </goals>
                <configuration>
                  <version>${project.version}</version>
                  <groupId>${dist.deploy.groupId}</groupId>
                  <artifactId>${project.artifactId}</artifactId>
                  <packaging>deb</packaging>
                  <generatePom>false</generatePom>
                  <file>${project.build.directory}/${project.artifactId}_${package.version}-1_all.deb</file>
                  <repositoryId>continuuity</repositoryId>
                  <url>${deploy.url}</url>
                </configuration>
              </execution>
            </executions>
          </plugin>
        </plugins>
      </build>
    </profile>

    <profile>
      <id>tgz</id>
      <build>
        <plugins>
          <plugin>
            <groupId>org.apache.maven.plugins</groupId>
            <artifactId>maven-assembly-plugin</artifactId>
            <version>2.4</version>
          </plugin>

          <!-- Extra deployment for tgz package -->
          <!-- This has to be in child level, otherwise all modules would try to deploy. -->
          <plugin>
            <groupId>org.apache.maven.plugins</groupId>
            <artifactId>maven-deploy-plugin</artifactId>
            <version>2.8</version>
            <executions>
              <execution>
                <id>deploy-tgz</id>
                <phase>deploy</phase>
                <goals>
                  <goal>deploy-file</goal>
                </goals>
                <configuration>
                  <version>${project.version}</version>
                  <groupId>${dist.deploy.groupId}</groupId>
                  <artifactId>${project.artifactId}</artifactId>
                  <packaging>tar.gz</packaging>
                  <generatePom>false</generatePom>
                  <file>${project.build.directory}/${project.artifactId}-${package.version}.tar.gz</file>
                  <repositoryId>continuuity</repositoryId>
                  <url>${deploy.url}</url>
                </configuration>
              </execution>
            </executions>
          </plugin>
        </plugins>
      </build>
    </profile>

  </profiles>
</project><|MERGE_RESOLUTION|>--- conflicted
+++ resolved
@@ -35,11 +35,7 @@
       Note: Do not update this while bumping versions for a CDAP release.
       Only update this when releasing a new UI pack.
     -->
-<<<<<<< HEAD
-    <ui.pack.version>4.2.0_p6-SNAPSHOT</ui.pack.version>
-=======
     <ui.pack.version>4.2.0_p6</ui.pack.version>
->>>>>>> 91d8584e
   </properties>
 
   <dependencies>
