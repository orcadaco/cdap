--- conflicted
+++ resolved
@@ -1,11 +1,7 @@
 {
     "artifact": {
         "name": "cdap-data-pipeline",
-<<<<<<< HEAD
         "version": "4.0.0-SNAPSHOT",
-=======
-        "version": "3.6.0",
->>>>>>> 3866fee6
         "scope": "SYSTEM"
     },
     "description": "Score incoming events against a learned model to classify events as spam or not spam",
