{
    "artifact": {
        "name": "cdap-data-pipeline",
        "scope": "SYSTEM",
<<<<<<< HEAD
        "version": "3.5.0-SNAPSHOT"
=======
        "version": "3.4.0"
>>>>>>> 5eb07aa0
    },
    "description": "Training model using Naive-Bayes Classifier",
    "name": "NaiveBayesTrainer",
    "config": {
        "connections": [
            {
                "from": "Training Data",
                "to": "Label Training Data"
            },
            {
                "from": "Label Training Data",
                "to": "Train Model"
            }
        ],
        "comments": [],
        "postActions": [],
        "stages": [
            {
                "name": "Training Data",
                "plugin": {
                    "name": "Stream",
                    "type": "batchsource",
                    "label": "Training Data",
                    "artifact": {
                        "name": "core-plugins",
                        "version": "1.3.0",
                        "scope": "SYSTEM"
                    },
                    "properties": {
                        "format": "tsv",
                        "schema": "{\"type\":\"record\",\"name\":\"etlSchemaBody\",\"fields\":[{\"name\":\"label\",\"type\":\"string\"},{\"name\":\"text\",\"type\":\"string\"}]}",
                        "format.setting.pattern": null,
                        "name": "trainingdata",
                        "duration": "1h"
                    }
                },
                "outputSchema": "{\"type\":\"record\",\"name\":\"etlSchemaBody\",\"fields\":[{\"name\":\"ts\",\"type\":\"long\",\"readonly\":true},{\"name\":\"headers\",\"type\":{\"type\":\"map\",\"keys\":\"string\",\"values\":\"string\"},\"readonly\":true},{\"name\":\"label\",\"type\":\"string\"},{\"name\":\"text\",\"type\":\"string\"}]}",
                "inputSchema": null
            },
            {
                "name": "Label Training Data",
                "plugin": {
                    "name": "JavaScript",
                    "type": "transform",
                    "label": "Label Training Data",
                    "artifact": {
                        "scope": "SYSTEM",
                        "name": "core-plugins",
                        "version": "1.3.0"
                    },
                    "properties": {
                        "schema": "{\"type\":\"record\",\"name\":\"etlSchemaBody\",\"fields\":[{\"name\":\"label\",\"type\":\"double\"},{\"name\":\"text\",\"type\":\"string\"}]}",
                        "script": "function transform(input, emitter, context) {\n  emitter.emit({\n      \"label\": input.label === \"spam\" ? 1.0 : 0.0,\n      \"text\": input.text\n  });\n}"
                    }
                },
                "outputSchema": "{\"type\":\"record\",\"name\":\"etlSchemaBody\",\"fields\":[{\"name\":\"label\",\"type\":\"double\"},{\"name\":\"text\",\"type\":\"string\"}]}",
                "inputSchema": [
                    {
                        "name": "ts",
                        "type": "long",
                        "nullable": false
                    },
                    {
                        "name": "headers",
                        "type": {
                            "type": "map",
                            "keys": "string",
                            "values": "string"
                        },
                        "nullable": false
                    },
                    {
                        "name": "label",
                        "type": "string",
                        "nullable": false
                    },
                    {
                        "name": "text",
                        "type": "string",
                        "nullable": false
                    }
                ]
            },
            {
                "name": "Train Model",
                "plugin": {
                    "name": "NaiveBayesTrainer",
                    "type": "sparksink",
                    "label": "Train Model",
                    "artifact": {
                        "scope": "SYSTEM",
                        "name": "spark-plugins",
                        "version": "1.3.0"
                    },
                    "properties": {
                        "fieldToClassify": "text",
                        "fileSetName": "modelFileSet",
                        "path": "output",
                        "predictionField": "label"
                    }
                },
                "outputSchema": "{\"type\":\"record\",\"name\":\"etlSchemaBody\",\"fields\":[{\"name\":\"label\",\"type\":\"double\"},{\"name\":\"text\",\"type\":\"string\"}]}",
                "inputSchema": [
                    {
                        "name": "label",
                        "type": "double",
                        "nullable": false
                    },
                    {
                        "name": "text",
                        "type": "string",
                        "nullable": false
                    }
                ]
            }
        ],
        "schedule": "0 * * * *",
        "engine": "mapreduce"
    }
}<|MERGE_RESOLUTION|>--- conflicted
+++ resolved
@@ -2,11 +2,7 @@
     "artifact": {
         "name": "cdap-data-pipeline",
         "scope": "SYSTEM",
-<<<<<<< HEAD
         "version": "3.5.0-SNAPSHOT"
-=======
-        "version": "3.4.0"
->>>>>>> 5eb07aa0
     },
     "description": "Training model using Naive-Bayes Classifier",
     "name": "NaiveBayesTrainer",
