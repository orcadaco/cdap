<div ncy-breadcrumb></div>
<my-file-select class="pull-right" on-file-select="onFileSelected($files)"> </my-file-select>
<table class="table table-responsive" cask-sortable>
  <thead>
    <tr ng-class="{'sort-enabled': apps.length>0}">
      <th data-predicate="name" data-predicate-default="reverse"> Name </th>
      <th> Description </th>
      <th> </th>
    </tr>
  </thead>
  <tbody>
    <tr ng-repeat="app in apps | orderBy:sortable.predicate:sortable.reverse">
      <td >
        <a ui-sref="apps.detail.overview({ appId: app.id })"
           ng-bind="app.name"
            >
        </a>
      </td>
      <td ng-bind="app.description">  </td>
<<<<<<< HEAD
      <td ng-bind="app.owner">  </td>
      <td class="text-center">
=======
      <td>
>>>>>>> 29bc0ca0
        <a ng-click="caskConfirm()"
            class="btn btn-danger btn-xs"
            cask-confirmable="deleteApp(app.id)"
            data-confirmable-content="Are you sure you want to delete the App?"
          >
          X
        </a>
      </td>
    </tr>
  <tbody>
</table><|MERGE_RESOLUTION|>--- conflicted
+++ resolved
@@ -17,12 +17,8 @@
         </a>
       </td>
       <td ng-bind="app.description">  </td>
-<<<<<<< HEAD
       <td ng-bind="app.owner">  </td>
       <td class="text-center">
-=======
-      <td>
->>>>>>> 29bc0ca0
         <a ng-click="caskConfirm()"
             class="btn btn-danger btn-xs"
             cask-confirmable="deleteApp(app.id)"
