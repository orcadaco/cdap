/*
 * Copyright © 2016 Cask Data, Inc.
 *
 * Licensed under the Apache License, Version 2.0 (the "License"); you may not
 * use this file except in compliance with the License. You may obtain a copy of
 * the License at
 *
 * http://www.apache.org/licenses/LICENSE-2.0
 *
 * Unless required by applicable law or agreed to in writing, software
 * distributed under the License is distributed on an "AS IS" BASIS, WITHOUT
 * WARRANTIES OR CONDITIONS OF ANY KIND, either express or implied. See the
 * License for the specific language governing permissions and limitations under
 * the License.
 */

import React, { Component, PropTypes } from 'react';
import Papa from 'papaparse';
import WrangleData from 'wrangler/components/Wrangler/WrangleData';
import WranglerActions from 'wrangler/components/Wrangler/Store/WranglerActions';
import WranglerStore from 'wrangler/components/Wrangler/Store/WranglerStore';
import classnames from 'classnames';
import {convertHistoryToDml} from 'wrangler/components/Wrangler/dml-converter';
import Explore from 'wrangler/components/Explore';
import T from 'i18n-react';
import CardActionFeedback from 'components/CardActionFeedback';
import FileDataUpload from 'components/FileDataUpload';

require('./Wrangler.less');

const NAME_PATTERN = /^[A-Za-z_][A-Za-z0-9_-]*$/;

/**
 * 3 Steps for any transforms:
 *    1. Format the data
 *    2. Handle the ordering of Headers
 *    3. Handle the inferred type of the column
 **/
export default class Wrangler extends Component {
  constructor(props) {
    super(props);

    this.state = {
      textarea: false,
      loading: false,
      header: false,
      skipEmptyLines: false,
      convertToSchema: false,
      delimiter: '',
      wranglerInput: '',
      isDataSet: false,
      file: '',
      error: null
    };

    this.handleSetHeaders = this.handleSetHeaders.bind(this);
    this.handleSetSkipEmptyLines = this.handleSetSkipEmptyLines.bind(this);
    this.setDelimiter = this.setDelimiter.bind(this);
    this.wrangle = this.wrangle.bind(this);
    this.handleData = this.handleData.bind(this);
    this.handleTextInput = this.handleTextInput.bind(this);
    this.onPlusButtonClick = this.onPlusButtonClick.bind(this);
    this.onWrangleClick = this.onWrangleClick.bind(this);
    this.getWranglerOutput = this.getWranglerOutput.bind(this);
    this.onTextInputBlur = this.onTextInputBlur.bind(this);
<<<<<<< HEAD
    this.handleDataUpload = this.handleDataUpload.bind(this);
=======
    this.handleSetConvertToSchema = this.handleSetConvertToSchema.bind(this);
>>>>>>> e8de50cd
  }

  getChildContext() {
    return {source: this.props.source};
  }

  componentWillUnmount() {
    WranglerStore.dispatch({
      type: WranglerActions.reset
    });
  }
  onWrangleClick() {
    let input = this.state.wranglerInput;

    if (this.state.file) {
      input = this.state.file;
    }

    this.wrangle(input, this.state.delimiter, this.state.header, this.state.skipEmptyLines);
  }

  wrangle(input, delimiter, header, skipEmptyLines) {
    this.setState({loading: true});

    let papaConfig = {
      header: header,
      skipEmptyLines: skipEmptyLines,
      complete: this.handleData
    };

    if (delimiter) {
      papaConfig.delimiter = delimiter;
    }

    Papa.parse(input, papaConfig);
  }

  onPlusButtonClick() {
    this.setState({textarea: true});
  }

  handleData(papa) {
    if (papa.data.length === 0) {
      this.setState({
        loading: false,
        error: {
          type: 'NO_DATA'
        }
      });
      return;
    }
    let formattedData;
    if (Array.isArray(papa.data[0])) {
      // Get length of the longest column
      let numColumns = papa.data.reduce((prev, curr) => {
        return prev > curr.length ? prev : curr.length;
      }, 0);

      formattedData = papa.data.map((row) => {
        let obj = {};
        for (let i = 0; i < numColumns; i++) {
          let key = `column${i+1}`;
          let value = row[i];

          obj[key] = !value ? '' : value;
        }

        return obj;
      });

      headers = Object.keys(papa.data[0]);
    } else {
      formattedData = papa.data;
    }

    let headers = papa.meta.fields || Object.keys(formattedData[0]);

    if (this.state.convertToSchema) {
      // modify header to be in the acceptable AVRO format
      let renameColumns = [];

      headers.forEach((column, index) => {
        if (!NAME_PATTERN.test(column)) {
          let newName = column;
          let firstCharRegex = /[A-Za-z_]/;

          if (!firstCharRegex.test(newName[0])) {
            newName = '_'.concat(newName.slice(1));
          }

          let invalidRegex = /[^A-Za-z0-9_-]/g;
          newName = newName.replace(invalidRegex, '_');

          renameColumns.push({
            oldName: column,
            newName: newName
          });

          headers[index] = newName;
        }
      });

      // Reformatting keys
      if (renameColumns.length > 0) {
        formattedData.forEach((row) => {
          renameColumns.forEach((column) => {
            row[column.newName] = row[column.oldName];
            delete row[column.oldName];
          });
        });
      }
    }

    let error = this.validateHeaders(headers);

    if (error) {
      this.setState({error, loading: false});
      return;
    }

    WranglerStore.dispatch({
      type: WranglerActions.setData,
      payload: {
        data: formattedData,
        headers
      }
    });

    this.setState({
      isDataSet: true,
      loading: false,
      delimiter: papa.meta.delimiter
    });
  }

  validateHeaders(headers) {
    // Check for duplicates

    let duplicates = [];
    let uniqueHeaders = {};

    headers.forEach((column) => {
      if (!uniqueHeaders[column]) {
        uniqueHeaders[column] = true;
      } else {
        duplicates.push(column);
      }
    });

    if (duplicates.length > 0) {
      return {
        type: 'DUPLICATE_COLUMNS',
        columns: duplicates
      };
    }

    // Check for valid names
    let invalidNames = [];
    headers.forEach((column) => {
      if (!NAME_PATTERN.test(column)) {
        invalidNames.push(column);
      }
    });

    if (invalidNames.length > 0) {
      return {
        type: 'INVALID_COLUMNS',
        columns: invalidNames
      };
    }

    return null;
  }

  setDelimiter(e) {
    this.setState({delimiter: e.target.value});
  }

  handleSetHeaders() {
    this.setState({header: !this.state.header});
  }
  handleSetSkipEmptyLines() {
    this.setState({skipEmptyLines: !this.state.skipEmptyLines});
  }
<<<<<<< HEAD
  handleTextInput(input) {
    this.setState({wranglerInput: input});
=======
  handleSetConvertToSchema() {
    this.setState({convertToSchema: !this.state.convertToSchema});
  }
  handleTextInput(e) {
    this.setState({wranglerInput: e.target.value});
>>>>>>> e8de50cd
  }

  renderErrors() {
    if (!this.state.error) {
      return null;
    }

    let errorType = this.state.error.type;
    let columns;
    if (this.state.error.columns && this.state.error.columns.length > 0) {
      columns = this.state.error.columns.join(', ');
    }

    return (
      <div className="wrangler-error-container">
        <CardActionFeedback
          type="DANGER"
          message={T.translate(`features.Wrangler.ErrorsShortDescription.${errorType}`)}
          extendedMessage={T.translate(`features.Wrangler.Errors.${errorType}`, {columns})}
        />
      </div>
    );

  }

  preventPropagation (e) {
    e.stopPropagation();
    e.nativeEvent.stopImmediatePropagation();
  }

  onTextInputBlur() {
    if (this.state.wranglerInput) { return; }

    this.setState({textarea: false});
  }

  handleDataUpload(file) {
    this.setState({file: file, textarea: false});
  }

  getWranglerOutput() {
    let state = WranglerStore.getState().wrangler;

    // prepare specifications
    let dml = convertHistoryToDml(state.history.slice(0, state.historyLocation));

    let setFormat = `set format csv ${this.state.delimiter} ${this.state.skipEmptyLines}`;
    let initialColumns = state.initialHeaders.join(',');
    let setColumns = `set columns ${initialColumns}`;

    let spec = [setFormat, setColumns].concat(dml).join('\n');


    // prepare schema
    let fields = [];

    state.headersList.forEach((column) => {
      let hasError = state.errors[column] && state.errors[column].count > 0;

      fields.push({
        name: column,
        type: hasError ? [state.columnTypes[column], 'null'] : state.columnTypes[column]
      });
    });

    let schema = {
      name: 'etlSchemaBody',
      type: 'record',
      fields
    };

    let properties = {
      specification: spec,
      schema: JSON.stringify(schema)
    };

    if (typeof this.props.hydrator === 'function') {
      this.props.hydrator(properties);
    }

    return properties;
  }

  renderWranglerInputBox() {
    if (this.state.isDataSet) {
      return null;
    }

    if (this.state.loading) {
      return (
        <div className="loading text-center">
          <div>
            <span className="fa fa-spinner fa-spin"></span>
          </div>
          <h3>{T.translate('features.Wrangler.parsing')}</h3>
        </div>
      );
    }

    return (
      <div className="wrangler-input-container">
        <Explore wrangle={this.wrangle} />

        <div
          className={classnames('wrangler-copy-paste', {
            'with-error': this.state.error
          })}
        >

          <FileDataUpload onDataUpload={this.handleDataUpload} onTextInput={this.handleTextInput}/>

          <div className="parse-options">
            <form className="form-inline">
              <div className="delimiter">
                {/* delimiter */}
                <input
                  type="text"
                  className="form-control"
                  placeholder={T.translate('features.Wrangler.InputScreen.Options.delimiter')}
                  onChange={this.setDelimiter}
                />
              </div>

              <hr/>

              <div className="checkbox">
                {/* header */}
                <label>
                  <input type="checkbox"
                    onChange={this.handleSetHeaders}
                    checked={this.state.header}
                  /> {T.translate('features.Wrangler.InputScreen.Options.firstLineAsColumns')}
                </label>
              </div>

              <div className="checkbox">
                {/* skipEmptyLines */}
                <label>
                  <input type="checkbox"
                    onChange={this.handleSetSkipEmptyLines}
                    checked={this.state.skipEmptyLines}
                  /> {T.translate('features.Wrangler.InputScreen.Options.skipEmptyLines')}
                </label>
              </div>

              <div className="checkbox">
                {/* convertToSchema */}
                <label>
                  <input type="checkbox"
                    onChange={this.handleSetConvertToSchema}
                    checked={this.state.convertToSchema}
                  /> {T.translate('features.Wrangler.InputScreen.Options.convertToSchema')}
                </label>
              </div>
            </form>
          </div>

        </div>
        {this.renderErrors()}

        <br/>

        <div className="text-center">
          <button
            className="btn btn-wrangler wrangle-button"
            onClick={this.onWrangleClick}
          >
            {T.translate('features.Wrangler.wrangleButton')}
          </button>
        </div>

      </div>
    );
  }

  render() {
    return (
      <div className="wrangler-container">

        {this.renderWranglerInputBox()}

        {
          this.state.isDataSet ?
            <WrangleData
              onHydratorApply={this.getWranglerOutput}
            />
          :
            null
        }

      </div>
    );
  }
}

Wrangler.propTypes = {
  source: PropTypes.oneOf(['wrangler', 'hydrator']),
  hydrator: PropTypes.any
};

Wrangler.childContextTypes = {
  source: PropTypes.oneOf(['wrangler', 'hydrator'])
};<|MERGE_RESOLUTION|>--- conflicted
+++ resolved
@@ -63,11 +63,8 @@
     this.onWrangleClick = this.onWrangleClick.bind(this);
     this.getWranglerOutput = this.getWranglerOutput.bind(this);
     this.onTextInputBlur = this.onTextInputBlur.bind(this);
-<<<<<<< HEAD
     this.handleDataUpload = this.handleDataUpload.bind(this);
-=======
     this.handleSetConvertToSchema = this.handleSetConvertToSchema.bind(this);
->>>>>>> e8de50cd
   }
 
   getChildContext() {
@@ -252,16 +249,12 @@
   handleSetSkipEmptyLines() {
     this.setState({skipEmptyLines: !this.state.skipEmptyLines});
   }
-<<<<<<< HEAD
+  handleSetConvertToSchema() {
+    this.setState({convertToSchema: !this.state.convertToSchema});
+  }
+
   handleTextInput(input) {
     this.setState({wranglerInput: input});
-=======
-  handleSetConvertToSchema() {
-    this.setState({convertToSchema: !this.state.convertToSchema});
-  }
-  handleTextInput(e) {
-    this.setState({wranglerInput: e.target.value});
->>>>>>> e8de50cd
   }
 
   renderErrors() {
