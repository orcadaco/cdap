---
# Please keep this file alphabetically sorted!
commons:
  cask: CASK
  cdap: CDAP
  entity:
    application:
      plural: Applications
      short-singular: App
      short-plural: Apps
      singular: Application
    artifact:
      plural: Artifacts
      singular: Artifact
      extensions: Extensions
      applications: Applications
      type: Type
    cdap-data-pipeline:
      plural: Data Pipelines
      singular: Data Pipeline
    cdap-data-streams:
      plural: Data Streams
      singular: Data Stream
    dataset:
      plural: Datasets
      singular: Dataset
      programs: Programs
      operations: Operations
      writes: Writes
    datasetinstance:
      plural: Datasets
      singular: Dataset
    flow:
      plural: Flows
      singular: Flow
    metrics:
      programs: Programs
      running: Running
      failed: Failed
    mapreduce:
      plural: MapReduce
      singular: MapReduce
    program:
      plural: Programs
      singular: Program
      status: Status
      runs: Runs
      application: Application
    service:
      plural: Services
      singular: Service
    spark:
      plural: Spark
      singular: Spark
    stream:
      plural: Streams
      singular: Stream
      programs: Programs
      events: Events
      bytes: Bytes
    worker:
      plural: Workers
      singular: Worker
    workflow:
      plural: Workflows
      singular: Workflow
    view:
      plural: Stream Views
      singular: Stream View
  hydrator: Cask Hydrator
  keyValPairs:
    keyPlaceholder: key
    valuePlaceholder: value
  market: Cask Market
  resource-center: Add Entity
  tracker: Cask Tracker
  nameLabel: Name
  descriptionLabel: Description
  formatLabel: Format
  schemaLabel: Schema
  wrangler: Cask Wrangler
  back: Back
  application: Application
  stream: Stream
  dataset: Dataset
features:
  AboutPage:
    version: Version {version}
    mode: "Mode: "
    security: "Security: "
    copyright:
      firstLine: The Cask Data Application Platform (CDAP) product is copyrighted
      secondLine: Copyright © 2014-2017 Cask Data, Inc.
      thirdLine:
        view: "View "
        termsAndConditions: Terms and Conditions
        and: " and "
        privacyPolicy: Privacy Policy
  AccessTokenModal:
    modalHeader: Access Token
    login:
      textContent: Please enter your username and password to generate a new access token
      usernamePlaceholder: Username
      passwordPlaceholder: Password
      submit: Generate access token
      error: Login failed. Please check your username and password and try again.
    accessToken: "Access Token: "
    close: Close
  AppDetailedView:
    Title: CDAP | Applications | {appId}
    History:
      emptyMessage: No Runs found.
      nameLabel: Program Name
      startLabel: Start Time
      runIDLabel: Run ID
      statusLabel: Status
    Tabs:
      programsLabel: Programs
      datasetsLabel: Datasets
      historyLabel: Program Runs
      propertiesLabel: Properties

  AuthorizationMessage:
    mainMessage: " You do not have authorization to access existing namespaces"
    callToAction1: Please contact your system administrator to request access to a namespace
    callToAction2:
      message1: You are logged in as *{username}*.
      loginLabel: " Login "
      message2: as another user
    callToAction3:
      message1: "Create a new namespace "
      message2: "(Note: You will require ADMIN privileges on CDAP for creating a namespace)"
  ConfirmationModal:
    confirmDefaultText: OK
    cancelDefaultText: Cancel
  EntityListView:
    Title: CDAP | Overview
    Info:
      entities: Entities
      title: Entities in Namespace "{namespace}"
      subtitle:
        search: Search Results for
        filteredBy: filtered by
        sortedBy: sorted by
        displayAll: Displaying All Entities
        displaySome: Displaying
    emptyMessage:
<<<<<<< HEAD
      default: No entities found in this namespace
=======
      default: No entities found in namespace "{namespace}"
>>>>>>> cb3c99aa
      search: No results found for "{searchText}"
      filter: No entities found for your selection
      suggestion: "You can try to:"
      clearText:
        clear: Clear
<<<<<<< HEAD
        search: " your search or"
        filter: " your filters or"
        add: Add
        entities: " new entities"
=======
        search: " your search; or"
        filter: " your filters; or"
        add: Add
        entities: " new entities; or"
        browse: Browse
        Market: " Cask Market"
>>>>>>> cb3c99aa
    Cards:
      type: "Type: "
    Errors:
      retryNow: Retry now
      retrying: Retrying...
      secondsLabel: seconds.
      tryAgain: Unable to communicate with CDAP services. Retrying in
      timeOut: Timed out while attempting to communicate with CDAP services. Please contact your system administrator.
    SplashScreen:
      welcomeMessage1: Welcome To The New CDAP
      welcomeMessage2: User Experience
      addentity: Start by Adding Entities to CDAP
      gotoLabel: Go to Overview page
      disclaimerMessage: To access the classic view of the CDAP UI, please use the "Switch to Classic View" option from the CDAP dropdown on the top right.
    Header:
      filterBy: Filter by
      search-placeholder: Search
      sortdropdown-tooltip: Clear Search to enable Sort
      search-disabled-placeholder: Sort by Relevance to Search
      sort: Sort
      sortLabel: "Sort by "
      sortOptions:
        none: ''
        entityNameAsc:
          displayName: A - Z
        entityNameDesc:
          displayName: Z - A
        creationTimeDesc:
          displayName: Newest
        creationTimeAsc:
          displayName: Oldest
    PageErrorMessage:
      errorMessage: Page {pageNum} not found
      suggestionMessage1: "Go back to:"
      suggestionMessage2: Page 1
    NamespaceNotFound:
      optionsSubtitle: Here are some options on what to do next
      createMessage: Create a
      createLinkLabel: new namespace
      switchMessage: Select a different namespace from the namespace dropdown
    JustAddedSection:
      subtitle: Just added
  DataPrep:
    pageTitle: CDAP | Data Preparation
  Dashboard:
    Title: Dashboard

  DetailView:
    PropertiesTab:
      title: Properties for {entityType} "{entityId}"

  FileDnD:
    uploadLabel: Drag-and-drop the file to be uploaded
    clickLabel: Click to select file from your computer
  FastAction:
    deleteConfirmation: Are you sure you want to delete *_{entityId}_*?
    exploreLabel: Explore
    deleteLabel: Delete
    downloadDisabledMessage: Results have already been downloaded once. Please run the query to download them again.
    previewDisabledMessage: Results have already been downloaded once. Please run the query to preview them again.
    deleteFailed: Failed to delete {entityId}.
    logLabel: Logs
    truncateConfirmation: Are you sure you want to truncate *_{entityId}_*?
    truncateLabel: Truncate
    truncateSuccess: Truncated Successfully
    truncateFailed: Failed to truncate {entityId}.
    sendEventsLabel: Send Events
    setPreferencesModalLabel: Preferences
    setPreferencesActionLabel: Set Preferences
    setPreferencesDescriptionLabel:
      system: Specify new or edit existing system preferences. These preferences will be accessible in all namespaces, applications, and programs.
      namespace: Specify new or override existing system preferences. These preferences will be accessible in all applications within this namespace.
      app: Specify new or override existing system or namespace preferences. These preferences will be accessible in all programs within this application.
      program: Specify new or override existing system, namespace, or application preferences. These preferences will only be accessible within this program.
    setPreferencesButtonLabel:
      saveAndClose: Save & Close
      saving: Saving
    setPreferencesInheritedPrefsLabel: Inherited Preferences
    setPreferencesColumnLabel:
      key: KEY
      value: VALUE
    setPreferencesReset: Reset
    setPreferencesFailed: Error - Set Preferences Failed.
    setPreferencesSuccess:
      default: "{entityType} Preferences Saved"
    start: Start
    stop: Stop
    sendEventsButtonLabel: Send
    clearEventsButtonLabel: Clear
    sendEventsClickLabel: Click to input events.
    sendEventsFailed: Error - Send Events Failed.
    sendEventsSuccess: Success - Events uploaded successfully.
    startConfirmLabel: Start
    stopConfirmLabel: Stop
    startConfirmation: "Are you sure you want to start the program: *_{entityId}_*?"
    stopConfirmation: "Are you sure you want to stop the program:  *_{entityId}_*?"
    stopProgramHeader: Stop Program
    startProgramHeader: Start Program
    viewEvents:
      button: View
      failedMessage: Failed to view events
      from: From
      label: View Events
      limit: Limit
      modalHeader: "Filter and View Events for \"{entityId}\""
      noResults: No Results
      numEventsTitle: Set Number of Events
      timeRangeTitle: Select Time Range
      to: To
    doneLabel: Done

  JumpButton:
    buttonLabel: Jump
    viewHydrator: View in Hydrator
    viewTracker: View in Tracker

  Administration:
    Title: Administration
    PageTitle: CDAP | Management
    Top:
      version-label: Version
      time-label: Uptime
      services: Services
      updated: Last updated
      updated-label:
        plural: seconds ago
        singular: second ago
      primaryLabelOne: DAY
      primaryLabelTwo: HR
      primaryLabelThree: MIN
    Panels:
      nodes: Nodes
      virtual-cores: Virtual Cores
      memory: Memory
      application: Application
    Services:
      appfabric: App Fabric
      messaging_service: Messaging Service
      log_saver: Log Saver
      metrics_processor: Metrics Processor
      dataset_executor: Dataset Executor
      metadata_service: Metadata Service
      remote_system_operation: Remote System Operation
      streams: Streams
      explore_service: Explore Service
      metrics: Metrics
      transaction: Transaction
      setBtn: Set
      requested: Requested
    Configure:
      title: Configure
      buttons:
        add-ns: Add Namespace
        set-system-preferences: Set System Preferences
        view-config: View Configurations
        manage-ns: Manage Namespaces
        delete-ns: Delete Namespace
        manage-roles: Manage Roles
        reset-instance: Reset Instance
        tag-management: Tag Management
        instance-preference: Instance Preference
        delete-datasets: Delete All Datasets
        view-invalid: View Invalid Transactions
    DetailPanel:
      headers:
        apps: Apps
        blocks: Blocks
        lasthourload: Load (last hour)
        entities: Entities
        load: Load
        nodes: Nodes
        queues: Queues
        resources: Resources
        storage: Storage
        transactions: Transactions
        connections: Connections
      labels:
        Accepted: Accepted
        RemainingBytes: Available
        Applications: Applications
        Artifacts: Artifacts
        AverageRegionsPerServer: Average Regions per Server
        ClientErrors: Client Errors
        CorruptBlocks: Corrupt Blocks
        Datasets: Datasets
        DeadRegionServers: Dead Region Servers
        ErrorLogs: Errors in Logs
        Failed: Failed
        Finished: Finished
        FreeMemory: Free Memory
        FreeVCores: Free Virtual Cores
        HealthyNodes: Healthy Nodes
        HealthyContainers: Healthy Containers
        Killed: Killed
        New: New
        NewNodes: New Nodes
        NewContainers: New Containers
        Masters: Masters
        MissingBlocks: Missing Blocks
        Namenodes: Namenodes
        Namespaces: Namespaces
        NumCommittingChangeSets: Committing Changes
        NumCommittedChangeSets: Committed Changes
        NumInProgressTransactions: In-Progress Transactions
        NumInvalidTransactions: Invalid Transactions
        NumRequests: No. of Requests
        Programs: Programs
        ReadPointer: Read Pointer
        RegionServers: Region Servers
        RegionsInTransition: Regions in Transition
        Running: Running
        ServerErrors: Server Errors
        Snapshots: Snapshots
        SnapshotTime: Last Snapshot Time
        Stopped: Stopped
        Streams: Streams
        StreamViews: Stream Views
        Submitted: Submitted
        Successful: Successful
        Tables: Tables
        Total: Total
        TotalBytes: Total
        TotalNodes: Total Nodes
        TotalContainers: Total Containers
        TotalMemory: Total Memory
        TotalRegions: Total Regions
        TotalRequests: Total Requests
        TotalVCores: Total Virtual Cores
        UnderReplicatedBlocks: Under Replicated Blocks
        UsedBytes: Used
        UsedMemory: Used Memory
        UsedVCores: Used Virtual Cores
        UnusableNodes: Unusable Nodes
        UnusableContainers: Unusable Containers
        VisibilityUpperBound: Visibility Upper Bound
        WarnLogs: Warnings in Logs
        WritePointer: Write Pointer

    Component-Overview:
      label: Component Overview
      emptyMessage: Available only in Distributed mode
      headers:
        cdap: CDAP
        cdh: CDH
        hbase: HBASE
        hdfs: HDFS
        zookeeper: ZooKeeper
        kafka: Kafka
        spark: Spark
        yarn: YARN

  Market:
    search-placeholder: Search
    connectErrorMessage: Cannot connect to Market
    tabs:
      all: All
      artifacts: Drivers
      dashboards: Dashboards
      datapacks: Datapacks
      datasets: Datasets
      examples: Applications
      pipelines: Pipelines
      plugins: Plugins
      useCases: Solutions
      edwOffload: EDW Offload
      emptyTab: No Entities found
    action-types:
      create_stream:
        name: Create
      create_app:
        name: Create
      create_pipeline_draft:
        name: Create
      create_pipeline:
        name: Create
      create_artifact:
        name: Create
      create_plugin_artifact:
        name: Deploy
      create_driver_artifact:
        name: Deploy
      informational:
        name: Download
      deploy_app:
        name: Deploy
      load_datapack:
        name: Load
      one_step_deploy_app:
        name: Deploy
      one_step_deploy_plugin:
        name: Deploy
  MarketPlaceEntity:
    Metadata:
      version: Version
      author: Author
      company: Company
      created: Created
    doneLabel: Done
    closeLabel: Close
  MarketEntityModal:
    version: "Version :"
  Navbar:
    overviewLabel: Overview
    pipelinesLabel: Pipelines
    metadataLabel: Metadata
    ProductDropdown:
      aboutLabel: About CDAP
      accessToken: Access Token
      dataPrep: Data Preparation
      documentationLabel: Documentation
      logout: Logout
      olduilink: Switch to Classic View
      prodWebsiteLabel: Product Website
      supportLabel: Support
    Metadata:
      searchLabel: Search
      integrationsLabel: Integrations
      tagsLabel: Tags
      dictionaryLabel: Dictionary
    NamespaceDropdown:
      applications: Applications
      namespaceLabel: Namespace
      datasets: Datasets
      streams: Streams
      addNS: "Add Namespace"
  Overview:
    ProgramTab:
      emptyMessage: No Programs found.
      title: "Programs in application \"{appId}\""
      runningProgramLabel: "Number of programs running: {programCount}"
      altTitle: "Programs using {entityType} \"{entityId}\""
    DatasetTab:
      title: "Datasets and Streams used by \"{appId}\""
    SchemaTab:
      emptyMessage: No Schema found.
      title: Schema of each record in the {entityType} "{entityId}"
      tooltip: Schema defines the structure of each record in the dataset. A schema is a collection of fields, where each field has a name and a data type.
    Metadata:
      ttl: "Time To Live (TTL): "
      type: "Type: "
    deployedLabel:
      data: Created
      app: Deployed
  Pagination:
    dropdown-label: Page
  PropertiesEditor:
    AddProperty:
      button: Add Property
      modalHeader: Add Property for {entityId}
      keyPlaceholder: Enter name
      valuePlaceholder: Enter value
      shortError: Failed to add property
      propertyExistError: Property {key} already exists
    DeleteConfirmation:
      shortError: Failed to delete property
      headerTitle: Delete Confirmation
      confirmationText: "Are you sure you want to delete \"{key}\" property?"
      confirmButton: Delete
    EditProperty:
      shortError: Failed to save property
      modalHeader: "Edit property: {key}"
      valuePlaceholder: Enter new value
      button: Save
    system: System
    user: Business
    name: Name
    value: Value
    scope: Scope

  Resource-Center:
    Stream:
      label: Stream
      description: A stream is used to ingest data into HDFS in real-time or batch.
      actionbtn0: Create
    Application:
      label: Application
      description: Upload a custom application artifact or create an instance of an application from an existing artifact.
      actionbtn0: Upload
      actionbtn-1: Create
      modalheadertitle: Upload Application
    Stream-View:
      label: Stream View
      description: A stream view is non-materialized view over a stream with schema-on-read capability. Creates a view over an existing stream.
      actionbtn0: Create
    HydratorPipeline:
      label: Pipeline
      description: A pipeline allows you to ingest, egress, and process data either to, from, or within Hadoop.
      actionbtn0: Create
    Artifact:
      label: Driver
      description: A driver is a JAR file that contains third-party code to talk to external systems, such as MySQL, Oracle, and PostgreSQL.
      actionbtn0: Upload
      modalheadertitle: Add Driver
    Plugins:
      label: Plugin
      description: A plugin is an easy way to extend the functionality of an application.
      actionbtn0: Upload
      modalheadertitle: Upload Plugin Artifact

  SplashScreen:
    dontShow: Don't show this again
    buttons:
      getStarted: Read the Docs
      introduction: Intro to CDAP
      register: Register for Updates
    intro-message: Unified Integration Platform for Big Data
    title: Welcome to
    titleTwo: Cask Data Application Platform
    registration-zero: I
    registration-one: would like to receive product updates and
    registration-two: newsletters from Cask at this email address
    getUpdates: Get Updates

  SpotlightSearch:
    SpotlightModal:
      headerTagResults: Entities with the tag "{tag}"
      numResults: "{total} results"
      numResult: "{total} result"

  SchemaEditor:
    Labels:
      fieldName: Field Name
      symbolName: Symbol Name
  StreamDetailedView:
    Title: CDAP | Stream | {streamId}
  DatasetDetailedView:
    Title: CDAP | Dataset | {datasetId}
  Wizard:
    ApplicationUpload:
      headerlabel: Upload Application
      Step1:
        description: Upload your application JAR
        shorttitle: Upload Application
        title: Upload JAR
        uploadHelperText: Upload the JAR for your application that you wish to deploy
        filePathLabel: Choose file
      success: You have successfully deployed the application "{appName}".
      callToAction: View Application Details
    ArtifactUpload:
      headerlabel: Add Third party Driver
      footertitle: Add Driver
      Step1:
        description: Upload your Driver
        shorttitle: Upload Driver
        title: Upload JAR
        uploadHelperText: Upload the third party driver that was downloaded from the previous step
        filePathLabel: Choose file
      Step2:
        description: Configure the settings for your driver
        shorttitle: Driver Configuration
        title: Configure Driver
        parentArtifactLabel: Parent Artifact
        nameLabel: Name
        namePlaceholder: Driver Name
        descriptionLabel: Description
        decriptionPlaceholder: Driver Description
        typeLabel: Type
        typePlaceholder: Driver Type
        classnameLabel: Class Name
        classnamePlaceholder: Driver Class Name
      success: You have successfully uploaded the driver "{artifactName}".
      subtitle: You can now create a pipeline to extract data from Database using the driver.
      callToAction: Create a Pipeline
    Done: Done
    GoToHomePage: Go to Home Page
    Informational:
      termsandconditions: Terms and Conditions
      Step1:
        description: Please follow the steps specified below to download and configure
        shorttitle: Download Information
        title: Information
      headerlabel: Download Information
    MarketHydratorPluginUpload:
      headerlabel: Add Hydrator Plugin
    OneStepDeploy:
      headerlabel: Deploy
      Step1:
        description: Deploy {entityType} using JAR file
        shorttitle: Deploy {entityType}
        title: Deploy JAR
    Skip: Skipped
    FailedMessage: Failed to {step}
    StreamCreate:
      Step1:
        shorttitle: General Information
        title: General
        description: Provide information about the stream you want to create.
        ttllabel: TTL
        ttl-placeholder: Specify the time-to-live for events in seconds
      Step2:
        shorttitle: Setup Format and Schema
        title: Set Format and Schema
        description: Setting format and schema allows you to perform schema-on-read.
      Step3:
        shorttitle: Trigger Setup
        title: Setup a Trigger
        description: Setting up a trigger configures CDAP to notify systems observing to start processing.
        thresholdlabel: The stream will notify any observers upon reaching this threshold to start processing the data in this stream.
        mblabel: Megabytes (MB)
      Step4:
        shorttitle: Upload Data
        title: Upload Data
        description: Upload data to the stream you created.
      headerlabel: Create Stream
      success: You have successfully created the stream "{streamName}".
      callToAction: View Stream Details
      secondaryCallToAction:
        uploadData: Upload Data to Stream
        queryStream: Query Stream
    UploadData:
      Step1:
        shorttitle: View Data
        title: View Data
        description: Shows the data for your reference that would be uploaded to a destination.
      Step2:
        shorttitle: Select Destination
        title: Select a Destination
        tooltiptext: The stream will be created if it does not exist
        description: Select the destination where the data needs to be uploaded.
        dataentitynameplaceholder: Dataset/Stream Name
        destinationtype: Destination Type
        destinationname: Destination Name
      headerlabel: Upload Data
      success: You have successfully uploaded the datapack "{datapackName}"
      subtitle: to the stream "{streamId}".
      callToAction: View Stream Details
    PublishPipeline:
      Step1:
        shorttitle: Configure Pipeline
        title: Configure a Pipeline
        description: Specify the name of the pipeline.
      pipelinenameplaceholder: Pipeline Name
      headerlabel: Publish Pipeline
      success: You have successfully created the pipeline "{pipelineName}".
      callToAction:
        customize: Customize Pipeline
        view: View Pipeline
    HydratorPipeline:
      title: Create a Data Pipeline
      message: Choose the pipeline type you would like to create.
      batchLinkLabel: Batch Pipeline
      realtimeLinkLabel: Realtime Pipeline
    PluginArtifact:
      callToAction: Create a Pipeline
      footertitle: Upload Plugin Artifact
      Step1:
        shorttitle: Upload Plugin JAR
        title: Upload Plugin JAR
        description: Upload your plugin JAR.
        filePathLabel: Choose File
        errorMessage: Invalid plugin. Plugin must be a JAR file.
      Step2:
        shorttitle: Upload Plugin Configuration JSON
        title: Upload Plugin Configuration JSON
        description: Upload the plugin configuration JSON.
        errorMessage: Invalid plugin JSON. Plugin configuration should be in JSON format.
        errorMessageParentArtifacts: Invalid plugin JSON. Please specify parent artifacts.
      success: You have successfully uploaded the plugin "{pluginName}".
      subtitle: Start creating a pipeline with the plugin.
    Add-Namespace:
       Step1:
         ssd-label: "General Information"
         sld-desc:  "Specify the name and the description of the namespace."
         name-label: "Name"
         name-placeholder: "Namespace name"
         description-label: "Description"
         description-placeholder: "Namespace description"
         scheduler-queue-label: "Scheduler Queue"
         scheduler-queue-placeholder: "Specify the YARN queue name to be associated with this namespace"
       Step2:
         ssd-label: "Namespace Mapping"
         sld-label: "Specify mapping of namespace resources to the underlying existing storage resources."
         hdfs-root-directory-label: "HDFS Root Directory"
         hdfs-root-directory-placeholder: "Root directory of HDFS for new namespace root"
         hive-db-name-label: "Hive Database Name"
         hive-db-name-placeholder: "Hive db name for the new namespace."
         hbase-nm-name-label: "HBase Namespace Name"
         hbase-nm-name-placeholder: "Existing namespace in HBase for new namespace"
       Step3:
         ssd-label: "Security"
         sld-label: "Specify credentials for securely impersonating programs running as a specified user."
         principal-label: "Principal"
         principal-placeholder: "User to be impersonated-as for jobs in the new namespace"
         keytab-uri-label: "Keytab URI"
         keytab-uri-placeholder: "Location of keytab file associated with the principal"
       Step4:
         ssd-label: "Preferences"
         sld-label: "Specify preferences to be applied at the namespace level."
         name-label: "Name"
         name-placeholder: "Preference name"
         value-label: "Value"
         value-placeholder: "Preference value"
       headerlabel: Add Namespace
       Status:
         creation-error-desc: "Failed to create namespace '%s'."
         creation-success-desc: Successfully created namespace '{namespaceId}'.
       callToAction:
         primary: Switch to '{namespaceId}'

  Wrangler:
    Actions:
      WRANGLER_DROP_COLUMN: drop
      WRANGLER_SPLIT_COLUMN: split
      WRANGLER_MERGE_COLUMN: merge
      WRANGLER_RENAME_COLUMN: rename
      WRANGLER_UPPER_CASE_COLUMN: uppercase
      WRANGLER_LOWER_CASE_COLUMN: lowercase
      WRANGLER_TITLE_CASE_COLUMN: titlecase
      WRANGLER_SUBSTRING_COLUMN: substring
    ColumnActions:
      Drop:
        label: Drop
      LowerCase:
        label: Lowercase
      Merge:
        header: "Merge Column: {columnName}"
        joinBy: Join By
        label: Merge
        mergedColumn: Merged Column Name
        mergeWith: Merge With
      Rename:
        header: "Rename Column: {columnName}"
        label: Rename
        newName: "New Column Name"
      Split:
        firstColumn: First Split Column Name
        header: "Split Column: {columnName}"
        label: Split
        secondColumn: Second Split Column Name
        splitBy: Split by first occurence of
      Substring:
        beginIndex: Begin Index
        endIndex: End Index
        header: "Substring Column: {columnName}"
        label: Substring
        substringColumn: Substring Column Name
      TitleCase:
        label: Titlecase
      UpperCase:
        label: Uppercase

    Errors:
      MISSING_REQUIRED_FIELDS: Please fill out all required fields
      INVALID_NAME: "Invalid column name. Column name can only be alphanumeric, '_', or '-'"
      DUPLICATE_NAME: "Column name already exist. Please choose a different name"
      INVALID_COLUMNS: "Column names can contain only A-Z, a-z, 0-9 and underscores. Invalid columns: {columns} "
      DUPLICATE_COLUMNS: "Duplicates: {columns}"
      NO_DATA: Please upload a file, enter data to process or choose data from existing datasets
    ErrorsShortDescription:
      INVALID_COLUMNS: Invalid column name.
      DUPLICATE_COLUMNS: Duplicate column name.
      NO_DATA: No data to process.
    Explore:
      browse: "Browse Dataset ({count})"
      noData: No data
      chooseField: "Choose one field to wrangle:"
    Filter:
      apply: Apply
      filter: Filter
      ignoreCase: Ignore Case
      Options:
        equal: Equal
        doesNotEqual: Does not equal
        lessThan: Less than
        greaterThan: Greater than
        lessEqual: Less or equal to
        greaterEqual: Greater or equal to
        startsWith: Starts with
        endsWith: Ends with
        contains: Contains
    Header:
      importData: Import Data
    history: History
    InputScreen:
      ErrorTable:
        error: Error
        row: Row
      HelperText:
        click: "Click "
        upload: " to upload a file"
        or: or
        paste: Click anywhere else to paste data
      Options:
        delimiter: Set delimiter
        firstLineAsColumns: First line as column name
        skipEmptyLines: Skip empty lines
        convertToSchema: Make column names schema compatible
    LeftPanel:
      sort: Sort
      selectColumn: Select a column to enable {type}
    MetricsBar:
      rows: Rows
      columns: Columns
      nulls: Nulls

    Visualization:
      line: Line
      area: Area
      bar: Bar
      scatter: Scatter
    wrangleButton: Wrangle
    WrangleData:
      applyToPipeline: Apply to Pipeline
      addToPipeline: Add to Pipeline
      wrangling: "Wrangling..."
    Tooltips:
      actions: Actions
      redo: Redo
      undo: Undo

    parsing: "Parsing..."
  LoadingIndicator:
    defaultMessage: 'Loading...'
    # backendDown: 'CDAP Services are not available',
    backendDown: 'Unable to connect to CDAP Router'
    backendDownSubtitle: 'Attempting to connect...'
    nodeserverDown: 'User interface service is down'
  StatusAlertMessage:
    message: 'Services are back online'
  Tags:
    label: Tags
    notags: No tags found. Click to add a new business tag.
  Description:
    label: Description
    nodescription: No Description available
  ViewSwitch:
    nameLabel: Name
    typeLabel: Type
    actionsLabel: Actions
    DatasetStreamTable:
      readsLabel: Reads
      writesLabel: Writes
      eventsLabel: Events
      sizeLabel: Size(MB)
    ProgramTable:
      lastStartedLabel: Last Started
      statusLabel: Status
  Page404:
    genericMessage: Sorry, we are not able to find the page you are looking for.
    entityMessage: Sorry, we are not able to find {entityType} "{entityName}"
    subtitleMessage1: Here are some options on where to go next
    subtitleMessage2: View all your entities in the
    overviewLabel: Overview
    manageLabel: Manage
    pipelinesMessage: Pipelines
...<|MERGE_RESOLUTION|>--- conflicted
+++ resolved
@@ -145,29 +145,18 @@
         displayAll: Displaying All Entities
         displaySome: Displaying
     emptyMessage:
-<<<<<<< HEAD
-      default: No entities found in this namespace
-=======
       default: No entities found in namespace "{namespace}"
->>>>>>> cb3c99aa
       search: No results found for "{searchText}"
       filter: No entities found for your selection
       suggestion: "You can try to:"
       clearText:
         clear: Clear
-<<<<<<< HEAD
-        search: " your search or"
-        filter: " your filters or"
-        add: Add
-        entities: " new entities"
-=======
         search: " your search; or"
         filter: " your filters; or"
         add: Add
         entities: " new entities; or"
         browse: Browse
         Market: " Cask Market"
->>>>>>> cb3c99aa
     Cards:
       type: "Type: "
     Errors:
