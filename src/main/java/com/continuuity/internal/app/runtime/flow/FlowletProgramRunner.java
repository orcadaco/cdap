/*
 * Copyright 2012-2013 Continuuity,Inc. All Rights Reserved.
 */

package com.continuuity.internal.app.runtime.flow;

import com.continuuity.api.ApplicationSpecification;
import com.continuuity.api.annotation.Async;
import com.continuuity.api.annotation.Output;
import com.continuuity.api.annotation.ProcessInput;
import com.continuuity.api.annotation.UseDataSet;
import com.continuuity.api.data.DataSet;
import com.continuuity.api.data.DataSetContext;
import com.continuuity.api.flow.FlowSpecification;
import com.continuuity.api.flow.FlowletDefinition;
import com.continuuity.api.flow.flowlet.Callback;
import com.continuuity.api.flow.flowlet.FailurePolicy;
import com.continuuity.api.flow.flowlet.FailureReason;
import com.continuuity.api.flow.flowlet.Flowlet;
import com.continuuity.api.flow.flowlet.FlowletSpecification;
import com.continuuity.api.flow.flowlet.GeneratorFlowlet;
import com.continuuity.api.flow.flowlet.InputContext;
import com.continuuity.api.flow.flowlet.OutputEmitter;
import com.continuuity.api.io.Schema;
import com.continuuity.api.io.SchemaGenerator;
import com.continuuity.api.io.UnsupportedTypeException;
import com.continuuity.api.metrics.Metrics;
import com.continuuity.app.Id;
import com.continuuity.app.program.Program;
import com.continuuity.app.program.Type;
import com.continuuity.app.queue.QueueName;
import com.continuuity.app.queue.QueueReader;
import com.continuuity.app.queue.QueueSpecification;
import com.continuuity.app.queue.QueueSpecificationGenerator;
import com.continuuity.app.runtime.ProgramController;
import com.continuuity.app.runtime.ProgramOptions;
import com.continuuity.app.runtime.ProgramRunner;
import com.continuuity.app.runtime.RunId;
import com.continuuity.common.logging.common.LogWriter;
import com.continuuity.common.logging.logback.CAppender;
import com.continuuity.data.operation.ttqueue.QueueConsumer;
import com.continuuity.data.operation.ttqueue.QueueProducer;
import com.continuuity.internal.app.queue.QueueReaderFactory;
import com.continuuity.internal.app.queue.RoundRobinQueueReader;
import com.continuuity.internal.app.queue.SimpleQueueSpecificationGenerator;
import com.continuuity.internal.app.runtime.AbstractProgramController;
import com.continuuity.internal.app.runtime.DataSets;
import com.continuuity.internal.app.runtime.InstantiatorFactory;
import com.continuuity.internal.app.runtime.MultiOutputSubmitter;
import com.continuuity.internal.app.runtime.OutputSubmitter;
import com.continuuity.internal.app.runtime.TransactionAgentSupplier;
import com.continuuity.internal.app.runtime.TransactionAgentSupplierFactory;
import com.google.common.base.Preconditions;
import com.google.common.base.Supplier;
import com.google.common.base.Throwables;
import com.google.common.collect.ImmutableList;
import com.google.common.collect.ImmutableSet;
import com.google.common.collect.Iterables;
import com.google.common.collect.Lists;
import com.google.common.collect.Table;
import com.google.common.reflect.TypeToken;
import com.google.inject.Inject;
import org.slf4j.Logger;
import org.slf4j.LoggerFactory;

import java.lang.reflect.Field;
import java.lang.reflect.Method;
import java.lang.reflect.ParameterizedType;
import java.util.Collection;
import java.util.List;
import java.util.Set;

/**
 *
 */
public final class FlowletProgramRunner implements ProgramRunner {

  private static final Logger LOG = LoggerFactory.getLogger(FlowletProgramRunner.class);

  private final SchemaGenerator schemaGenerator;
  private final TransactionAgentSupplierFactory txAgentSupplierFactory;
  private final QueueReaderFactory queueReaderFactory;

  @Inject
  public FlowletProgramRunner(SchemaGenerator schemaGenerator,
                              TransactionAgentSupplierFactory txAgentSupplierFactory,
                              QueueReaderFactory queueReaderFactory, LogWriter logWriter) {
    this.schemaGenerator = schemaGenerator;
    this.txAgentSupplierFactory = txAgentSupplierFactory;
    this.queueReaderFactory = queueReaderFactory;
    CAppender.logWriter = logWriter;
  }

  @Override
  public ProgramController run(Program program, ProgramOptions options) {
    try {
      // Extract and verify parameters
      String flowletName = options.getName();

      int instanceId = Integer.parseInt(options.getArguments().getOption("instanceId", "-1"));
      Preconditions.checkArgument(instanceId >= 0, "Missing instance Id");

      int instanceCount = Integer.parseInt(options.getArguments().getOption("instances", "0"));
      Preconditions.checkArgument(instanceCount > 0, "Invalid or missing instance count");

      String runIdOption = options.getArguments().getOption("runId");
      Preconditions.checkNotNull(runIdOption, "Missing runId");
      RunId runId = RunId.from(runIdOption);

      ApplicationSpecification appSpec = program.getSpecification();
      Preconditions.checkNotNull(appSpec, "Missing application specification.");

      Type processorType = program.getProcessorType();
      Preconditions.checkNotNull(processorType, "Missing processor type.");
      Preconditions.checkArgument(processorType == Type.FLOW, "Only FLOW process type is supported.");

      String processorName = program.getProgramName();
      Preconditions.checkNotNull(processorName, "Missing processor name.");

      FlowSpecification flowSpec = appSpec.getFlows().get(processorName);
      FlowletDefinition flowletDef = flowSpec.getFlowlets().get(flowletName);

      Preconditions.checkNotNull(flowletDef, "Definition missing for flowlet \"%s\"", flowletName);
      ClassLoader classLoader = program.getMainClass().getClassLoader();
      Class<? extends Flowlet> flowletClass = (Class<? extends Flowlet>)Class.forName(
                                                      flowletDef.getFlowletSpec().getClassName(),
                                                      true, classLoader);

      Preconditions.checkArgument(Flowlet.class.isAssignableFrom(flowletClass), "%s is not a Flowlet.", flowletClass);

      // Creates opex related objects
      TransactionAgentSupplier txAgentSupplier = txAgentSupplierFactory.create(program);
      DataSetContext dataSetContext = txAgentSupplier.getDataSetContext();

      // Creates flowlet context
      final BasicFlowletContext flowletContext = new BasicFlowletContext(program, flowletName, instanceId, runId,
                                                                   DataSets.createDataSets(dataSetContext,
                                                                                           flowletDef.getDatasets()),
                                                                   flowletDef.getFlowletSpec(),
                                                                   flowletClass.isAnnotationPresent(Async.class));
      flowletContext.setInstanceCount(instanceCount);

      // Creates QueueSpecification
      Table<QueueSpecificationGenerator.Node, String, Set<QueueSpecification>> queueSpecs =
        new SimpleQueueSpecificationGenerator(Id.Account.from(program.getAccountId()))
            .create(flowSpec);

      Flowlet flowlet = new InstantiatorFactory().get(TypeToken.of(flowletClass), false).create();
      TypeToken<? extends Flowlet> flowletType = TypeToken.of(flowletClass);

      // Inject DataSet, OutputEmitter, Metric fields
      OutputSubmitter outputSubmitter = injectFields(flowlet, flowletType, flowletContext,
                                                     outputEmitterFactory(flowletName, flowletContext,
                                                                          flowletContext.getQueueProducer(),
                                                                          queueSpecs));

      Collection<ProcessSpecification> processSpecs =
        createProcessSpecification(flowletType,
                                   processMethodFactory(flowlet,
                                                        createSchemaCache(program),
                                                        txAgentSupplier,
                                                        outputSubmitter),
                                   processSpecificationFactory(program, queueReaderFactory,
                                                               flowletContext,
                                                               flowletName, queueSpecs),
                                   Lists.<ProcessSpecification>newLinkedList());

      FlowletProcessDriver driver = new FlowletProcessDriver(flowlet, flowletContext, processSpecs,
                                                             createCallback(flowlet, flowletDef.getFlowletSpec()));

      LOG.info("Starting flowlet: " + flowletContext);
      driver.start();
      LOG.info("Flowlet started: " + flowletContext);

      return programController(program.getProgramName(), flowletName, flowletContext, driver);

    } catch(Exception e) {
      throw Throwables.propagate(e);
    }
  }

  private ProgramController programController(String programName,
                                              final String flowletName,
                                              final BasicFlowletContext flowletContext,
                                              final FlowletProcessDriver driver) {
    return new AbstractProgramController(programName + ":" + flowletName, flowletContext.getRunId()) {
      @Override
      protected void doSuspend() throws Exception {
        LOG.info("Suspending flowlet: " + flowletContext);
        driver.suspend();
        LOG.info("Flowlet suspended: " + flowletContext);
      }

      @Override
      protected void doResume() throws Exception {
        LOG.info("Resuming flowlet: " + flowletContext);
        driver.resume();
        LOG.info("Flowlet resumed: " + flowletContext);
      }

      @Override
      protected void doStop() throws Exception {
        LOG.info("Stopping flowlet: " + flowletContext);
        driver.stopAndWait();
        LOG.info("Flowlet stopped: " + flowletContext);
      }

      @Override
      protected void doCommand(String name, Object value) throws Exception {
        Preconditions.checkState(getState() == State.SUSPENDED,
                                 "Cannot change instance count when flowlet is running.");
        if (!"instances".equals(name) || !(value instanceof Integer)) {
          return;
        }
        int instances = (Integer)value;
        LOG.info("Change flowlet instance count: " + flowletContext + ", new count is " + instances);
<<<<<<< HEAD
        driver.suspend();
        flowletContext.setInstanceCount(instances);
        driver.resume();
=======
        flowletContext.setInstanceCount(instances);
>>>>>>> 970f8143
        LOG.info("Flowlet instance count changed: " + flowletContext + ", new count is " + instances);
      }
    };
  }

  /**
   * Injects all {@link DataSet} and {@link OutputEmitter} fields.
   *
   * @return an {@link OutputSubmitter} that encapsulate all injected {@link OutputEmitter}
   *         that are {@link OutputSubmitter} as well.
   */
  private OutputSubmitter injectFields(Flowlet flowlet,
                                       TypeToken<? extends Flowlet> flowletType,
                                       BasicFlowletContext flowletContext,
                                       OutputEmitterFactory outputEmitterFactory) {

    ImmutableList.Builder<OutputSubmitter> outputSubmitters = ImmutableList.builder();

    // Walk up the hierarchy of flowlet class.
    for (TypeToken<?> type : flowletType.getTypes().classes()) {
      if (type.getRawType().equals(Object.class)) {
        break;
      }

      // Inject DataSet, OutputEmitter and Metrics fields.
      for (Field field : type.getRawType().getDeclaredFields()) {
        // Inject DataSet
        if (DataSet.class.isAssignableFrom(field.getType())) {
          UseDataSet dataset = field.getAnnotation(UseDataSet.class);
          if (dataset != null && !dataset.value().isEmpty()) {
            setField(flowlet, field, flowletContext.getDataSet(dataset.value()));
          }
          continue;
        }
        // Inject OutputEmitter
        if (OutputEmitter.class.equals(field.getType())) {
          TypeToken<?> outputType = TypeToken.of(((ParameterizedType)field.getGenericType())
                                                   .getActualTypeArguments()[0]);
          String outputName = field.isAnnotationPresent(Output.class) ?
            field.getAnnotation(Output.class).value() : FlowletDefinition.DEFAULT_OUTPUT;

          OutputEmitter<?> outputEmitter = outputEmitterFactory.create(outputName, outputType);
          setField(flowlet, field, outputEmitter);
          if (outputEmitter instanceof OutputSubmitter) {
            outputSubmitters.add((OutputSubmitter)outputEmitter);
          }
          continue;
        }
        if (Metrics.class.equals(field.getType())) {
          setField(flowlet, field, flowletContext.getMetrics());
        }
      }
    }

    return new MultiOutputSubmitter(outputSubmitters.build());
  }

  /**
   * Creates all {@link ProcessSpecification} for the process methods of the flowlet class.
   *
   * @param flowletType Type of the flowlet class represented by {@link TypeToken}.
   * @param processMethodFactory A {@link ProcessMethodFactory} for creating {@link ProcessMethod}.
   * @param processSpecFactory A {@link ProcessSpecificationFactory} for creating {@link ProcessSpecification}.
   * @param result A {@link Collection} for storing newly created {@link ProcessSpecification}.
   * @return The same {@link Collection} as the {@code result} parameter.
   */
  private Collection<ProcessSpecification> createProcessSpecification(TypeToken<? extends Flowlet> flowletType,
                                                                      ProcessMethodFactory processMethodFactory,
                                                                      ProcessSpecificationFactory processSpecFactory,
                                                                      Collection<ProcessSpecification> result)
                                                                                  throws NoSuchMethodException {

    if (GeneratorFlowlet.class.isAssignableFrom(flowletType.getRawType())) {
      Method method = flowletType.getRawType().getMethod("generate");
      ProcessMethod generatorMethod = processMethodFactory.create(method,
                                                                  TypeToken.of(void.class),
                                                                  Schema.of(Schema.Type.NULL));
      return ImmutableList.of(processSpecFactory.create(ImmutableSet.<String>of(),
                                                        Schema.of(Schema.Type.NULL),
                                                        generatorMethod));
    }

    // Walk up the hierarchy of flowlet class to get all process methods
    // It needs to be traverse twice because process method needs to know all output emitters.
    for (TypeToken<?> type : flowletType.getTypes().classes()) {
      if (type.getRawType().equals(Object.class)) {
        break;
      }
      // Extracts all process methods
      for (Method method : type.getRawType().getDeclaredMethods()) {
        ProcessInput processInputAnnotation = method.getAnnotation(ProcessInput.class);
        if (!method.getName().startsWith(FlowletDefinition.PROCESS_METHOD_PREFIX) && processInputAnnotation == null) {
          continue;
        }

        Set<String> inputNames;
        if (processInputAnnotation == null || processInputAnnotation.value().length == 0) {
          inputNames = ImmutableSet.of(FlowletDefinition.ANY_INPUT);
        } else {
          inputNames = ImmutableSet.copyOf(processInputAnnotation.value());
        }

        try {
          TypeToken<?> dataType = TypeToken.of(method.getGenericParameterTypes()[0]);
          Schema schema = schemaGenerator.generate(dataType.getType());

          ProcessMethod processMethod = processMethodFactory.create(method, dataType, schema);
          result.add(processSpecFactory.create(inputNames, schema, processMethod));
        } catch (UnsupportedTypeException e) {
          throw Throwables.propagate(e);
        }
      }
    }
    Preconditions.checkArgument(!result.isEmpty(), "No process method found for " + flowletType);
    return result;
  }

  private Callback createCallback(Flowlet flowlet, FlowletSpecification flowletSpec) {
    if (flowlet instanceof Callback) {
      return (Callback)flowlet;
    }
    final FailurePolicy failurePolicy = flowletSpec.getFailurePolicy();
    return new Callback() {
      @Override
      public void onSuccess(Object input, InputContext inputContext) {
        // No-op
      }

      @Override
      public FailurePolicy onFailure(Object input, InputContext inputContext, FailureReason reason) {
        return failurePolicy;
      }
    };
  }

  private OutputEmitterFactory outputEmitterFactory(final String flowletName,
                                                    final BasicFlowletContext flowletContext,
                                                    final QueueProducer queueProducer,
                                                    final Table<QueueSpecificationGenerator.Node,
                                                                String,
                                                                Set<QueueSpecification>> queueSpecs) {
    return new OutputEmitterFactory() {
      @Override
      public OutputEmitter<?> create(String outputName, TypeToken<?> type) {
        try {
          Schema schema = schemaGenerator.generate(type.getType());

          QueueSpecificationGenerator.Node flowlet = QueueSpecificationGenerator.Node.flowlet(flowletName);
          for (QueueSpecification queueSpec : Iterables.concat(queueSpecs.row(flowlet).values())) {
            if (queueSpec.getQueueName().getSimpleName().equals(outputName)
                && queueSpec.getOutputSchema().equals(schema)) {
              return new ReflectionOutputEmitter(queueProducer, queueSpec.getQueueName(), schema, flowletContext);
            }
          }

          throw new IllegalArgumentException(String.format("No queue specification found for %s, %s",
                                                           flowletName, type));

        } catch (UnsupportedTypeException e) {
          throw Throwables.propagate(e);
        }
      }
    };
  }

  private ProcessMethodFactory processMethodFactory(final Flowlet flowlet,
                                                    final SchemaCache schemaCache,
                                                    final TransactionAgentSupplier txAgentSupplier,
                                                    final OutputSubmitter outputSubmitter) {
    return new ProcessMethodFactory() {
      @Override
      public ProcessMethod create(Method method, TypeToken<?> dataType, Schema schema) {
        return ReflectionProcessMethod.create(flowlet, method, dataType, schema,
                                              schemaCache, txAgentSupplier, outputSubmitter);


      }
    };
  }

  private ProcessSpecificationFactory processSpecificationFactory(final Program program,
                                                                  final QueueReaderFactory queueReaderFactory,
                                                                  final BasicFlowletContext flowletContext,
                                                                  final String flowletName,
                                                                  final Table<QueueSpecificationGenerator.Node,
                                                                              String,
                                                                              Set<QueueSpecification>> queueSpecs) {
    return new ProcessSpecificationFactory() {

      private final Supplier<QueueConsumer> queueConsumer = new Supplier<QueueConsumer>() {
        @Override
        public QueueConsumer get() {
          return flowletContext.getQueueConsumer();
        }
      };

      @Override
      public ProcessSpecification create(Set<String> inputNames, Schema schema, ProcessMethod method) {
        List<QueueReader> queueReaders = Lists.newLinkedList();

        for (QueueSpecification queueSpec : Iterables.concat(queueSpecs.column(flowletName).values())) {
          QueueName queueName = queueSpec.getQueueName();
          if (queueSpec.getInputSchema().equals(schema)
              && (inputNames.contains(queueName.getSimpleName())
                  || inputNames.contains(FlowletDefinition.ANY_INPUT))) {

            queueReaders.add(queueReaderFactory.create(program, queueName, queueConsumer));
          }
        }

        return new ProcessSpecification(new RoundRobinQueueReader(queueReaders), method);
      }
    };
  }

  private void setField(Flowlet flowlet, Field field, Object value) {
    if (!field.isAccessible()) {
      field.setAccessible(true);
    }
    try {
      field.set(flowlet, value);
    } catch (IllegalAccessException e) {
      throw Throwables.propagate(e);
    }
  }

  private SchemaCache createSchemaCache(Program program) throws ClassNotFoundException {
    ImmutableSet.Builder<Schema> schemas = ImmutableSet.builder();

    for (FlowSpecification flowSpec : program.getSpecification().getFlows().values()) {
      for (FlowletDefinition flowletDef : flowSpec.getFlowlets().values()) {
        schemas.addAll(Iterables.concat(flowletDef.getInputs().values()));
        schemas.addAll(Iterables.concat(flowletDef.getOutputs().values()));
      }
    }

    return new SchemaCache(schemas.build(), program.getMainClass().getClassLoader());
  }

  private static interface OutputEmitterFactory {
    OutputEmitter<?> create(String outputName, TypeToken<?> type);
  }

  private static interface ProcessMethodFactory {
    ProcessMethod create(Method method, TypeToken<?> dataType, Schema schema);
  }

  private static interface ProcessSpecificationFactory {
    ProcessSpecification create(Set<String> inputNames, Schema schema, ProcessMethod method);
  }
}<|MERGE_RESOLUTION|>--- conflicted
+++ resolved
@@ -214,13 +214,7 @@
         }
         int instances = (Integer)value;
         LOG.info("Change flowlet instance count: " + flowletContext + ", new count is " + instances);
-<<<<<<< HEAD
-        driver.suspend();
         flowletContext.setInstanceCount(instances);
-        driver.resume();
-=======
-        flowletContext.setInstanceCount(instances);
->>>>>>> 970f8143
         LOG.info("Flowlet instance count changed: " + flowletContext + ", new count is " + instances);
       }
     };
